--- conflicted
+++ resolved
@@ -7,10 +7,7 @@
 # run.rb works for the new tool.
 TIMEPATH = "/usr/bin/time"
 DEPENDENCIES = [TIMEPATH] # Add dependencies to this list
-<<<<<<< HEAD
-=======
 OS_SUPPORT = ["linux"]
->>>>>>> fb078664
 TIME = "#{TIMEPATH} --verbose"
 
 WD = Dir.pwd # Working directory
