
module Main where

import AST
import PrettyPrinter
<<<<<<< HEAD
import Examples
import PonyBackend
=======
import CodeGen
import PrettyCCode
>>>>>>> cd302fc0
-- import CodeGen

main = do
         putStrLn "Encore .... Off course."
<<<<<<< HEAD
         putStrLn $ show $ ppProgram hello
         -- ccode = codeGenP example
  where hello = Examples.hello
=======
         putStrLn $ show $ ppProgram example
         putStrLn "##############"
         print $ code_from_AST example
         -- ccode = codeGenP example
>>>>>>> cd302fc0
<|MERGE_RESOLUTION|>--- conflicted
+++ resolved
@@ -3,24 +3,15 @@
 
 import AST
 import PrettyPrinter
-<<<<<<< HEAD
 import Examples
-import PonyBackend
-=======
 import CodeGen
 import PrettyCCode
->>>>>>> cd302fc0
 -- import CodeGen
 
 main = do
          putStrLn "Encore .... Off course."
-<<<<<<< HEAD
          putStrLn $ show $ ppProgram hello
+         putStrLn "##############"
+         print $ code_from_AST hello
          -- ccode = codeGenP example
-  where hello = Examples.hello
-=======
-         putStrLn $ show $ ppProgram example
-         putStrLn "##############"
-         print $ code_from_AST example
-         -- ccode = codeGenP example
->>>>>>> cd302fc0
+  where hello = Examples.hello