/**
   @file set.c
*/
#include "set.h"
#include <assert.h>

// Controls whether malloc of pony_alloc is to be used
<<<<<<< HEAD
//#define USE_PONY_ALLOC 1
=======
// #define USE_PONY_ALLOC 1
>>>>>>> eac97de4

#ifdef USE_PONY_ALLOC
  #include <pony/pony.h>
  #define ALLOC(size) pony_alloc(size)
  #define FREE(ptr)
#else
  #include <stdlib.h> 
  #define ALLOC(size) malloc(size)
  #define FREE(ptr) free(ptr)
#endif

#define NOP 0
#define TRUE 1
#define FALSE 0

struct node{
  void *elem;
  struct node* left;
  struct node* right;
};

struct set{
  struct node *root;
};

set_t *mk_set(void){
  set_t *set = ALLOC(sizeof(set_t));
  if(set)
    set->root = NULL;
  return set;
}

static struct node *node_mk(void *elem){
  struct node *node = ALLOC(sizeof(struct node));
  if(node){
    node->elem = elem;
    node->left = NULL;
    node->right = NULL;
  }
  return node;
}

bool set_add(set_t *set, void *elem){
  if(set){
    if(!set->root){
      set->root = node_mk(elem);
      return TRUE;
    }
    struct node **cursor = &(set->root);
    while(*cursor != NULL && (*cursor)->elem != elem){
      cursor = (*cursor)->elem > elem? &((*cursor)->left): &((*cursor)->right);
    }
    if(*cursor == NULL){
      *cursor = node_mk(elem);
      return TRUE;
    }else // (*cursor)->elem == elem  -- the element was already in the list
      return FALSE;
  }
  return FALSE;
}

bool set_elem(set_t *set, void *elem){
  if(set){
    struct node *cursor = set->root;
    while(cursor != NULL){
      if(cursor->elem > elem)
        cursor = cursor->left;
      else if(cursor->elem < elem)
        cursor = cursor->right;
      else // cursor->elem == elem
        return TRUE;
    }
  }
  return FALSE;
}

static struct node *extractMin(struct node** root){
  struct node **cursor = root;
  while((*cursor)->left)
    cursor = &((*cursor)->left);
  struct node *tmp = *cursor;
  *cursor = (*cursor)->right;
  return tmp;
}

static void removeNode(struct node **nodePtr){
  assert(*nodePtr);
  struct node *tmp = *nodePtr;
  if(!tmp->right)
    *nodePtr = (*nodePtr)->left;
  else{
    struct node *newRoot = extractMin(&(tmp->right));
    newRoot->left = (*nodePtr)->left;
    newRoot->right = (*nodePtr)->right;
    *nodePtr = newRoot;
  }
  FREE(tmp);
}

bool set_remove(set_t *set, void *elem){
  if(!set || !(set->root))
    return FALSE;
  struct node **cursor = &(set->root);
  while(*cursor != NULL && (*cursor)->elem != elem){
    cursor = (*cursor)->elem > elem? &((*cursor)->left): &((*cursor)->right);
  }
  if(*cursor == NULL)
    return FALSE;
  else{ // the element was found and should be removed
    removeNode(cursor);
    return TRUE;
  }
}

static bool node_subset(struct node *node, set_t *set){
  if(!node)
    return TRUE;
  return set_elem(set, node->elem) && 
    node_subset(node->left, set) && 
    node_subset(node->right, set);

}

bool set_subset(set_t *sub, set_t *super){
  if(sub)
    return node_subset(sub->root, super);
  else
    return FALSE;
}

bool set_eq(set_t *set, set_t *other){
  return set_subset(set, other) && set_subset(other, set);
}

static void cloneNode(struct node *from, struct node **to){
  if(from){
    *to = node_mk(from->elem);
    cloneNode(from->left, &((*to)->left));
    cloneNode(from->right, &((*to)->right));
  }
}

set_t *set_clone(set_t *set){
  set_t *newSet = NULL;
  if(set)

    newSet = mk_set();
  if(newSet)
    cloneNode(set->root, &(newSet->root));
  return newSet;
}

static void printNode(struct node *node, printer_fnc printer){
  if(node){
    if(node->left)
      printNode(node->left, printer);
    printer(node->elem);
    if(node->right)
      printNode(node->right, printer);
  }
}

void set_print(set_t *set, printer_fnc printer){
  if(set)
    printNode(set->root, printer);
}

static void node_destroy(struct node* node){
  if(node){
    node_destroy(node->left);
    node_destroy(node->right);
    FREE(node);
  }
}

void set_destroy(set_t *set){
  if(set){
    node_destroy(set->root);
    FREE(set);
  }
}

static set_t *node_map(struct node *node, set_t *result, map_fnc f){
  if(node){
    set_add(result, f(node->elem));
    node_map(node->left, result, f);
    node_map(node->right, result, f);
  }
  return result;
}

set_t *set_map(set_t *set, map_fnc f){
  if(set)
    return node_map(set->root, mk_set(), f);
  else
    return NULL;
}

static void node_forall(struct node *node, forall_fnc f, void *arg){
  if(node){
    f(node->elem, arg);
    node_forall(node->left, f, arg);
    node_forall(node->right, f, arg);
  }
}

void set_forall(set_t *set, forall_fnc f, void *arg){
  if(set)
    node_forall(set->root, f, arg);
}

static void node_forall_closure(struct node *node, closure_t *c){
  if(node){
    value_t args[1] = {{.ptr=node->elem}};
    closure_call(c, args);
    node_forall_closure(node->left, c);
    node_forall_closure(node->right, c);
  }
}

void set_forall_closure(set_t *set, closure_t *c){
  if(set)
    node_forall_closure(set->root, c);
}

static void *node_reduce(struct node *node, reduce_fnc f, void *acc){
  if(!node)
    return acc;
  else{
    void *left = node_reduce(node->left, f, acc);
    void *mid  = f(node->elem, left);
    return node_reduce(node->right, f, mid);
  }
}

void *set_reduce(set_t *set, reduce_fnc f, void *init){
  if(set)
    return node_reduce(set->root, f, init);
  else
    return NULL;
}<|MERGE_RESOLUTION|>--- conflicted
+++ resolved
@@ -5,12 +5,7 @@
 #include <assert.h>
 
 // Controls whether malloc of pony_alloc is to be used
-<<<<<<< HEAD
-//#define USE_PONY_ALLOC 1
-=======
 // #define USE_PONY_ALLOC 1
->>>>>>> eac97de4
-
 #ifdef USE_PONY_ALLOC
   #include <pony/pony.h>
   #define ALLOC(size) pony_alloc(size)
