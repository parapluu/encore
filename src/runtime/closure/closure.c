--- conflicted
+++ resolved
@@ -1,11 +1,7 @@
 #include "closure.h"
 
 // Control whether pony_alloc is used or not
-<<<<<<< HEAD
 //#define USE_PONY_ALLOC 1
-=======
-// #define USE_PONY_ALLOC
->>>>>>> eac97de4f4514d8addcd5c7001549c4d5ce8f6a9
 
 #ifdef USE_PONY_ALLOC
   #include <pony/pony.h>
