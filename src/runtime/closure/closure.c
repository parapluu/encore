#include "closure.h"

// Control whether pony_alloc is used or not
<<<<<<< HEAD
<<<<<<< HEAD
//#define USE_PONY_ALLOC 1
=======
#define USE_PONY_ALLOC
>>>>>>> c6bc9f398e4405e734bdb44556e02ecec864cb38
=======
// #define USE_PONY_ALLOC
>>>>>>> 4ae5851f

#ifdef USE_PONY_ALLOC
  #include <pony/pony.h>
  #define ALLOC(size) pony_alloc(size)
  #define FREE(ptr)
#else
  #include <stdlib.h> 
  #define ALLOC(size) malloc(size)
  #define FREE(ptr) free(ptr)
#endif

struct closure{
  closure_fun call;
  void *env;
};

closure_t *mk_closure(closure_fun fn, void *env){
  closure_t *c = ALLOC(sizeof(closure_t));
  c->call = fn;
  c->env = env;
  return c;
}

value_t closure_call(closure_t *closure, value_t args[]){
  return closure->call(args, closure->env);
}

void closure_free(closure_t *closure){
  FREE(closure->env); // Leaks copied memory!
  FREE(closure);
}

value_t ptr_to_val(void *p){
  return (value_t) {.ptr = p};
}

value_t int_to_val(uint64_t n){
  return (value_t) {.integer = n};
}

value_t dbl_to_val(double d){
  return (value_t) {.dbl = d}; 
}

void *val_to_ptr(value_t v){
  return v.ptr;
}

int val_to_int(value_t v){
  return v.integer;
}

double val_to_dbl(value_t v){
  return v.dbl;
}

void closure_trace(closure_t* c) {
  // Not implemented yet
}<|MERGE_RESOLUTION|>--- conflicted
+++ resolved
@@ -1,15 +1,8 @@
 #include "closure.h"
 
 // Control whether pony_alloc is used or not
-<<<<<<< HEAD
-<<<<<<< HEAD
+
 //#define USE_PONY_ALLOC 1
-=======
-#define USE_PONY_ALLOC
->>>>>>> c6bc9f398e4405e734bdb44556e02ecec864cb38
-=======
-// #define USE_PONY_ALLOC
->>>>>>> 4ae5851f
 
 #ifdef USE_PONY_ALLOC
   #include <pony/pony.h>
