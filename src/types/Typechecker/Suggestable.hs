{-# LANGUAGE OverloadedStrings #-}

module Typechecker.Suggestable (
                                Suggestable
                                ,smallSuggest
                                ,longSuggest
                                )where

-- Library dependencies
import Text.PrettyPrint.Annotated
import Text.Printf (printf)
import Data.Maybe

-- Module dependencies
import AST.AST
import AST.PrettyPrinter hiding (indent)
import Typechecker.TypeError
import Typechecker.Environment
import Typechecker.Util
import Identifiers
import Types


pipe = char '|'


<<<<<<< HEAD
makeNotation :: Doc TCStyle
makeNotation = styleLogistic (pipe $+$ equals) <+> styleDesc (text "note:")
=======
codeViewerNote :: Doc TCStyle
codeViewerNote = logistic (pipe $+$ equals) <+> desc (text "note:")
>>>>>>> 02874a54

-- How to determine if to use a smallSuggest or longSuggest:
-- If a problem justifies it, you could use both, 
-- they are made so that from none to both are able to be used at the same time.
--
-- a smallSuggest are inlined with the highlighting of an error,
-- therefore it is good practice for the text to be fairly short,
-- about 32 characters seem to be a good maximum to strive for.
-- If more are needed, use longSuggest instead.
class Suggestable a where
    smallSuggest :: a -> Doc ann
    longSuggest :: a -> Doc TCStyle

instance Suggestable TCError where
    smallSuggest (TCError (NonAssignableLHSError) _) = "Can only be used on var or fields"
    smallSuggest (TCError (MethodNotFoundError name ty) env)
<<<<<<< HEAD
        | isMethodNameAFunction name ty env = text $ printf "Did you mean function `%s`?" (show name)
=======
        | isMethodNameAFunction name ty env = highlightPretty $ printf "Did you mean function `%s`?" (show name)
    smallSuggest (TCError (TypeMismatchError actual expected) _) =
        highlightPretty $ printf "expected %s" (show expected)
>>>>>>> 02874a54
    smallSuggest _ = empty

    longSuggest (TCError (TypeMismatchError actual expected) _) =
        let
            expect = text "expected type" <+> desc (text $ show expected)
            found  = text "   found type" <+> desc (text $ show actual)
        in
            codeViewerNote <+> vcat [expect, found]
    longSuggest (TCError (TypeWithCapabilityMismatchError actual cap expected) _) =
        let
            expect = text "expected type" <+> styleDesc (text $ show expected)
            found  = text "   found type" <+> styleDesc (text $ show actual)
        in
            codeViewerNote <+> vcat [expect, found]
    longSuggest (TCError (WrongNumberOfMethodArgumentsError name targetType _ _) env) = 
        let 
            header = snd . fromJust $ findMethodWithEnvironment name targetType env
            types = hparams header
        in
<<<<<<< HEAD
            makeNotation <+> hang ("Method" <+> quotes (text $ show name) <+> "is declared:") 0
                (styleDesc (ppFunctionHeader header))
=======
            codeViewerNote <+> hang ("Method" <+> quotes (text $ show name) <+> "is declared:") 0
                (desc (ppFunctionHeader header))
>>>>>>> 02874a54
    
    longSuggest _ = empty


instance Suggestable TCWarning where
    smallSuggest _ = empty
    longSuggest _ = empty



isMethodNameAFunction name ty env =
    let (_, functions) = getFunctionNames ty env
    in elem name functions

<|MERGE_RESOLUTION|>--- conflicted
+++ resolved
@@ -24,13 +24,8 @@
 pipe = char '|'
 
 
-<<<<<<< HEAD
 makeNotation :: Doc TCStyle
 makeNotation = styleLogistic (pipe $+$ equals) <+> styleDesc (text "note:")
-=======
-codeViewerNote :: Doc TCStyle
-codeViewerNote = logistic (pipe $+$ equals) <+> desc (text "note:")
->>>>>>> 02874a54
 
 -- How to determine if to use a smallSuggest or longSuggest:
 -- If a problem justifies it, you could use both, 
@@ -47,39 +42,28 @@
 instance Suggestable TCError where
     smallSuggest (TCError (NonAssignableLHSError) _) = "Can only be used on var or fields"
     smallSuggest (TCError (MethodNotFoundError name ty) env)
-<<<<<<< HEAD
         | isMethodNameAFunction name ty env = text $ printf "Did you mean function `%s`?" (show name)
-=======
-        | isMethodNameAFunction name ty env = highlightPretty $ printf "Did you mean function `%s`?" (show name)
-    smallSuggest (TCError (TypeMismatchError actual expected) _) =
-        highlightPretty $ printf "expected %s" (show expected)
->>>>>>> 02874a54
     smallSuggest _ = empty
 
     longSuggest (TCError (TypeMismatchError actual expected) _) =
         let
-            expect = text "expected type" <+> desc (text $ show expected)
-            found  = text "   found type" <+> desc (text $ show actual)
+            expect = text "expected type" <+> styleDesc (text $ show expected)
+            found  = text "   found type" <+> styleDesc (text $ show actual)
         in
-            codeViewerNote <+> vcat [expect, found]
+            makeNotation <+> vcat [expect, found]
     longSuggest (TCError (TypeWithCapabilityMismatchError actual cap expected) _) =
         let
             expect = text "expected type" <+> styleDesc (text $ show expected)
             found  = text "   found type" <+> styleDesc (text $ show actual)
         in
-            codeViewerNote <+> vcat [expect, found]
+            makeNotation <+> vcat [expect, found]
     longSuggest (TCError (WrongNumberOfMethodArgumentsError name targetType _ _) env) = 
         let 
             header = snd . fromJust $ findMethodWithEnvironment name targetType env
             types = hparams header
         in
-<<<<<<< HEAD
             makeNotation <+> hang ("Method" <+> quotes (text $ show name) <+> "is declared:") 0
                 (styleDesc (ppFunctionHeader header))
-=======
-            codeViewerNote <+> hang ("Method" <+> quotes (text $ show name) <+> "is declared:") 0
-                (desc (ppFunctionHeader header))
->>>>>>> 02874a54
     
     longSuggest _ = empty
 
