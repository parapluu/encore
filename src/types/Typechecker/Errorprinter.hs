--- conflicted
+++ resolved
@@ -1,9 +1,5 @@
 
-<<<<<<< HEAD
-module Typechecker.Errorprinter (printError, printWarning) where
-=======
-module Typechecker.Errorprinter (printError, noExplanation) where
->>>>>>> 02874a54
+module Typechecker.Errorprinter (printError, printWarning, noExplanation) where
 
 
 -- Library dependencies
@@ -22,11 +18,8 @@
 import Typechecker.TypeError
 import Typechecker.Util
 import Typechecker.Suggestable
-<<<<<<< HEAD
+import Typechecker.ExplainTable
 import System.IO
-=======
-import Typechecker.ExplainTable
->>>>>>> 02874a54
 
 
 
@@ -38,7 +31,6 @@
     renderTCType toErrorStyle $ prettyError err code $+$ text "\n"
 
 
-<<<<<<< HEAD
 printWarning :: TCWarning -> IO ()
 printWarning w@(TCWarning _ Env{bt = []}) =
     renderTCType toWarningStyle $ prettyWarning w [] $+$ text "\n"
@@ -55,19 +47,6 @@
         then renderDecoratedM colorStyle endAnn textprinter endDoc doc
         else printf $ render doc
 
-=======
-noExplanation :: String -> IO ()
-noExplanation errCode =
-    let
-        err = classify $ text "error"
-        info = desc $ text $ printf ": no extended information for %s\n" errCode
-    in
-        renderError $ err <> info
-
-renderError :: Doc TCStyle -> IO ()
-renderError doc =
-    renderDecoratedM toErrorStyle endAnn textprinter endDoc doc
->>>>>>> 02874a54
     where
         endAnn :: TCStyle -> IO ()
         endAnn _ = setSGR [Reset]
@@ -123,21 +102,23 @@
 pipe = char '|'
 
 declareError :: Error -> Doc TCStyle
-<<<<<<< HEAD
-declareError _ = styleClassify $ text "Error:"
-=======
 declareError err =
     let
         hash = case lookupHash err of
             Nothing -> empty
             Just num -> text $ printf "[E%04d]" num
     in
-        classify $ text "Error" <> hash <> char ':'
-
->>>>>>> 02874a54
+        styleClassify $ text "Error" <> hash <> char ':'
+
 
 declareWarning :: Warning -> Doc TCStyle
-declareWarning _ = styleClassify $ text "Warning:"
+declareWarning w =
+    let
+        hash = case lookupHashW w of
+            Nothing -> empty
+            Just num -> text $ printf "[W%04d]" num
+    in
+        styleClassify $ text "Warning" <> hash <> char ':'
 
 description :: Show a => a -> Doc TCStyle
 description ty = styleDesc $ text $ show ty
@@ -252,4 +233,12 @@
     contents <- readFile $ getPositionFile pos
     case take end $ drop start $ lines contents of
         []  -> error "\nFile has been edited between parsing and type checking"
-        l   -> return l+        l   -> return l
+
+noExplanation :: String -> IO ()
+noExplanation errCode =
+    let
+        err = styleClassify $ text "error"
+        info = styleDesc $ text $ printf ": no extended information for %s\n" errCode
+    in
+        renderTCType toErrorStyle $ err <> info