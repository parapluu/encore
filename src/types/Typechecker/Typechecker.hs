{-# LANGUAGE MultiParamTypeClasses, NamedFieldPuns #-}

{-|

Typechecks an "AST.AST" and produces the same tree, extended with
type information of every expression node. It throws an exception
with a meaningful error message if it fails.

-}

module Typechecker.Typechecker(typecheckEncoreProgram) where

-- Library dependencies
import Data.Maybe
import Data.List
import qualified Data.Text as T
import Control.Monad.Reader
-- import Control.Monad.Error
import Control.Monad.Except

-- Module dependencies
import Identifiers
import AST.AST hiding (hasType, getType)
import qualified AST.AST as AST(hasType, getType)
import qualified AST.Meta as Meta
import AST.PrettyPrinter
import Types
import Typechecker.Environment
import Typechecker.TypeError

-- | The top-level type checking function
typecheckEncoreProgram :: Program -> Either TCError Program
typecheckEncoreProgram p = do env <- buildEnvironment p
                              runReader (runExceptT (typecheck p)) env

-- | Convenience function for throwing an exception with the
-- current backtrace
tcError msg = do bt <- asks backtrace
                 throwError $ TCError (msg, bt)

-- | Convenience function for checking if a type is
-- well-formed. Returns the same type with correct activity
-- information.
checkType :: Type -> ExceptT TCError (Reader Environment) Type
checkType ty 
    | isPrimitive ty = return ty
    | isTypeVar ty = do params <- asks typeParameters
                        unless (ty `elem` params) $ 
                               tcError $ "Free type variables in type '" ++ show ty ++ "'"
                        return ty
    | isRefType ty = do result <- asks $ classTypeLookup ty
                        params <- mapM checkType (getTypeParameters ty)
                        case result of
                          Nothing -> tcError $ "Unknown type '" ++ show ty ++ "'"
                          Just refType -> 
                              do let formalParams = getTypeParameters refType
                                 unless (length params == length formalParams) $
                                        tcError $ "Class '" ++ show refType ++ "' " ++
                                                  "expects " ++ show (length formalParams) ++ " type parameters.\n" ++
                                                  "Type '" ++ show ty ++ "' has " ++ show (length params)
                                 if isActiveRefType refType then
                                     return $ makeActive $ setTypeParameters ty params
                                 else
                                     return $ makePassive $ setTypeParameters ty params

    | isFutureType ty = do ty' <- checkType $ getResultType ty
                           return $ futureType ty'
    | isStreamType ty = do ty' <- checkType $ getResultType ty
                           return $ streamType ty'
    | isArrayType ty = do ty' <- checkType $ getResultType ty
                          return $ arrayType ty'
    | isParType ty = do ty' <- checkType $ getResultType ty
                        return $ parType ty'
    | isArrowType ty = do argTypes <- mapM checkType (getArgTypes ty)
                          retType <- checkType $ getResultType ty
                          return $ arrowType argTypes retType
    | otherwise = tcError $ "Unknown type '" ++ show ty ++ "'"

-- | The actual typechecking is done using a Reader monad wrapped
-- in an Error monad. The Reader monad lets us do lookups in the
-- "Environment", and the Error monad lets us throw a
-- "TCError" exception anywhere.
class Checkable a where
    -- | Returns the extended version of its argument (e.g. an
    -- AST-node extended with type information)
    typecheck :: a -> ExceptT TCError (Reader Environment) a

    -- | Returns the extended version of its argument if its type
    -- agrees with the second argument
    hasType   :: a -> Type -> ExceptT TCError (Reader Environment) a
    hasType _ _ = tcError "Typechecking not implemented for construct"

    -- | Convenience function for pushing and typechecking a
    -- component in one step.
    pushTypecheck :: Pushable a => a -> ExceptT TCError (Reader Environment) a
    pushTypecheck x = local (pushBT x) $ typecheck x

    pushHasType :: Pushable a => a -> Type -> ExceptT TCError (Reader Environment) a
    pushHasType x ty = local (pushBT x) $ hasType x ty

instance Checkable Program where
    --  E |- fun1 .. E |- funn
    --  E |- class1 .. E |- classm
    -- ----------------------------
    --  E |- funs classes
    typecheck (Program etl imps funs classes) = 
        do efuns <- mapM pushTypecheck funs
           eclasses <- mapM pushTypecheck classes
           return $ Program etl imps efuns eclasses

instance Checkable Function where
   ---  |- funtype
    --  hasTypeVars(funtype) => funtype \in t1 .. tn
   ---  |- t1 .. |- tn
    --  E, x1 : t1, .., xn : tn |- funbody : funtype
    -- ----------------------------------------------------------
    --  E |- def funname(x1 : t1, .., xn : tn) : funtype funbody
    typecheck f@(Function {funtype, funparams, funbody, funname}) = 
        do let typeParams = nub $ filter isTypeVar $ concatMap (typeComponents . ptype) funparams
           ty <- local (addTypeParameters typeParams) $ checkType funtype
           eParams <- mapM (\p -> local (addTypeParameters typeParams) $ typecheckParam p) funparams
<<<<<<< HEAD
           eBody <- local (addTypeParameters typeParams) $ 
                    local (addParams eParams) $ pushHasType funbody ty
=======
           eBody <- local (addParams eParams) $
                          if isVoidType ty
                          then pushTypecheck funbody
                          else pushHasType funbody ty
>>>>>>> 816e03e8
           return $ setType ty f {funtype = ty, funbody = eBody, funparams = eParams}
        where
          typecheckParam = (\p@(Param{ptype}) -> local (pushBT p) $ 
                                                 do ty <- checkType ptype
                                                    return $ setType ty p)
          addParams params = extendEnvironment $ map (\(Param {pname, ptype}) -> (pname, ptype)) params

instance Checkable ClassDecl where
    --  distinctNames(fields)
   ---  |- field1 .. |- fieldn
    --  distinctNames(methods)
    --  E, this : cname |- method1 .. E, this : cname |- methodm
    -- -----------------------------------------------------------
    --  E |- class cname fields methods
    typecheck c@(Class {cname, fields, methods}) =
        do distinctTypeParams
           distinctFieldNames
           efields <- mapM (\f -> withParams $ pushTypecheck f) fields
           distinctMethodNames
           emethods <- mapM typecheckMethod methods
           return $ setType cname c {fields = efields, methods = emethods}
        where
          withParams = local (addTypeParameters (getTypeParameters cname))
          typecheckMethod m = withParams $ local (extendEnvironment [(thisName, cname)]) $ pushTypecheck m
          distinctTypeParams = 
              let params = getTypeParameters cname
                  paramsNoDuplicates = nub params
              in
                case params \\ paramsNoDuplicates of
                  [] -> return ()
                  (p:_) -> tcError $ "Duplicate type parameter '" ++ show p ++ "'"
          distinctFieldNames = 
              let fieldsNoDuplicates = nubBy (\f1 f2 -> (fname f1 == fname f2)) fields
              in
                case fields \\ fieldsNoDuplicates of
                  [] -> return ()
                  (f:_) -> do bt <- asks backtrace
                              throwError $ TCError ("Duplicate definition of field '" ++ show (fname f) ++ "'" , push f bt)
          distinctMethodNames = 
              case methods \\ nubBy (\m1 m2 -> (mname m1 == mname m2)) methods of
                [] -> return ()
                (m:_) -> do bt <- asks backtrace
                            throwError $ TCError ("Duplicate definition of method '" ++ show (mname m) ++ "'" , push m bt)

instance Checkable FieldDecl where
   ---  |- t
    -- -----------------
   ---  |- f : t
    typecheck f@(Field {ftype}) = do ty <- checkType ftype
                                     return $ setType ty f  

instance Checkable MethodDecl where
   ---  |- mtype 
    --  E |- e : mtype
    -- --------------------------------------------
    --  E, this : Main |- def main() : mtype mbody
    --
   ---  |- mtype
   ---  |- t1 .. |- tn
    --  E, x1 : t1, .., xn : tn |- mbody : mtype
    -- -----------------------------------------------------
    --  E |- def mname(x1 : t1, .., xn : tn) : mtype mbody
    typecheck m@(Method {mtype, mparams, mbody, mname}) = 
        do let typeParams = nub $ filter isTypeVar $ concatMap (typeComponents . ptype) mparams
           ty <- local (addTypeParameters typeParams) $ checkType mtype
           Just thisType <- asks $ varLookup thisName
           when (isMainType thisType && mname == Name "main") checkMainParams
           eMparams <- mapM (\p -> local (addTypeParameters typeParams) $ typecheckParam p) mparams
<<<<<<< HEAD
           eBody <- local (addTypeParameters typeParams) $ 
                    local (addParams eMparams) $ pushHasType mbody ty
=======
           eBody <- local (addParams eMparams) $
                          if isVoidType ty
                          then pushTypecheck mbody
                          else pushHasType mbody ty
>>>>>>> 816e03e8
           return $ setType ty m {mtype = ty, mbody = eBody, mparams = eMparams}
        where
          checkMainParams = unless ((map ptype mparams) `elem` [[] {-, [intType, arrayType stringType]-}]) $ 
                              tcError $
                                "Main method must have argument type () or (int, string[]) (but arrays are not supported yet)"
          typecheckParam p@(Param{ptype}) = local (pushBT p) $ 
                                            do ty <- checkType ptype
                                               return $ setType ty p
          addParams params = extendEnvironment $ map (\(Param {pname, ptype}) -> (pname, ptype)) params

   ---  |- mtype
   ---  |- t1 .. |- tn
    --  E, x1 : t1, .., xn : tn |- mbody : mtype
    -- -----------------------------------------------------
    --  E |- stream mname(x1 : t1, .., xn : tn) : mtype mbody
    typecheck m@(StreamMethod {mtype, mparams, mbody, mname}) = 
        do Just thisType <- asks $ varLookup thisName
           unless (isActiveRefType thisType) $
                  tcError "Cannot have streaming methods in a passive class"
           let typeParams = nub $ filter isTypeVar $ concatMap (typeComponents . ptype) mparams
           ty <- local (addTypeParameters typeParams) $ checkType mtype
           eMparams <- mapM (\p -> local (addTypeParameters typeParams) $ typecheckParam p) mparams
           eBody    <- local (addTypeParameters typeParams) $ 
                       local (addParams eMparams) $ pushTypecheck mbody
           return $ setType ty m {mtype = ty, mbody = eBody, mparams = eMparams}
        where
          typecheckParam = (\p@(Param{ptype}) -> local (pushBT p) $ 
                                                 do ty <- checkType ptype
                                                    return $ setType ty p)
          addParams params = extendEnvironment $ map (\(Param {pname, ptype}) -> (pname, ptype)) params

instance Checkable Expr where
    hasType expr ty = do eExpr <- pushTypecheck expr
                         let exprType = AST.getType eExpr
                         if isNullType exprType then
                             coerceNull eExpr ty
                         else
                             do assertSubtypeOf exprType ty
                                return eExpr
<<<<<<< HEAD
=======
        where
          coerceNull null ty
              | isNullType ty ||
                isTypeVar ty = tcError "Cannot infer type of null valued expression"
              | isRefType ty = return $ setType ty null
              | otherwise = tcError $ "Null valued expression cannot have type '" ++ show ty ++ "' (must have reference type)"
>>>>>>> 816e03e8

    --
    -- ----------------
    --  E |- () : void
    typecheck skip@(Skip {}) = return $ setType voidType skip

    --
    -- ----------------
    --  E |- breathe : void
    typecheck breathe@(Breathe {}) = return $ setType voidType breathe

   ---  |- t
    --  E |- body : t
    -- ----------------------
    --  E |- (body : t) : t
    typecheck tExpr@(TypedExpr {body, ty}) = do ty' <- checkType ty
                                                pushHasType body ty'

    --  E |- e : t
    --  methodLookup(t, m) = (t1 .. tn, t')
    --  E |- arg1 : t1 .. E |- argn : tn
    --  typeVarBindings() = B
    --  E, B |- arg1 : t1 .. argn : tn -| B'
    --  B'(t') = t''
    -- ----------------------------------------
    --  E |- this.m(arg1, .., argn) : t''
    --
    --  E |- e : t
    --  isPassiveRefType(t)
    --  methodLookup(t, m) = (t1 .. tn, t')
    --  typeVarBindings() = B
    --  E, B |- arg1 : t1 .. argn : tn -| B'
    --  B'(t') = t''
    -- ----------------------------------------
    --  E |- e.m(arg1, .., argn) : t''
    --
    --  E |- e : t
    --  isActiveRefType(t)
    --  methodLookup(t, m) = (t1 .. tn, t')
    --  typeVarBindings() = B
    --  E, B |- arg1 : t1 .. argn : tn -| B'
    --  B'(t') = t''
    -- ----------------------------------------
    --  E |- e.m(arg1, .., argn) : Fut t
    typecheck mcall@(MethodCall {target, name, args}) = 
        do eTarget <- pushTypecheck target
           let targetType = AST.getType eTarget
           unless (isRefType targetType) $ 
                tcError $ "Cannot call method on expression '" ++ 
                          (show $ ppExpr target) ++ 
                          "' of type '" ++ show targetType ++ "'"
           when (isMainType targetType && name == Name "main") $ tcError "Cannot call the main method"
           when (name == Name "init") $ tcError "Constructor method 'init' can only be called during object creation"
           lookupResult <- asks $ methodLookup targetType name
           mdecl <- 
               case lookupResult of
                 Nothing -> 
                     tcError $
                        (case name of
                          Name "_init" -> "No constructor" 
                          _ -> "No method '" ++ show name ++ "'") ++
                        " in class '" ++ show targetType ++ "'"
                 Just result -> return result
           let paramTypes = map ptype (mparams mdecl)
               methodType = mtype mdecl
           unless (length args == length paramTypes) $ 
                  tcError $
                     (case name of
                           Name "_init" -> "Constructor"
                           _ -> "Method '" ++ show name ++ "'") ++ 
                        " of class '" ++ show targetType ++ "' expects " ++ show (length paramTypes) ++ 
                        " arguments. Got " ++ show (length args)
           let actualTypeParams = getTypeParameters targetType
           formalTypeParams <- asks $ classTypeParameterLookup targetType
           targetBindings <- matchTypeParameters formalTypeParams actualTypeParams
           (eArgs, bindings) <- local (bindTypes targetBindings) $ matchArguments args paramTypes
           let resultType = replaceTypeVars bindings methodType
               returnType = if isThisAccess target || isPassiveRefType targetType
                            then resultType
                            else if isStreamMethod mdecl
                            then streamType resultType
                            else futureType resultType
           return $ setType returnType mcall {target = eTarget, args = eArgs}

    --  E |- e : t'
    --  isActiveRefType(t')
    --  methodLookup(t', m) = (t1 .. tn, _)
    --  typeVarBindings() = B
    --  E, B |- arg1 : t1 .. argn : tn -| B'
    -- --------------------------------------
    --  E |- e!m(arg1, .., argn) : ()
    typecheck msend@(MessageSend {target, name, args}) = 
        do eTarget <- pushTypecheck target
           let targetType = AST.getType eTarget
           unless (isActiveRefType targetType) $ 
                tcError $ "Cannot send message to expression '" ++ 
                          (show $ ppExpr target) ++ 
                          "' of type '" ++ show targetType ++ "'"
           lookupResult <- asks $ methodLookup targetType name
           mdecl <- 
               case lookupResult of
                 Nothing -> 
                     tcError $
                        (case name of
                          Name "_init" -> "No constructor" 
                          _ -> "No method '" ++ show name ++ "'") ++
                        " in class '" ++ show targetType ++ "'"
                 Just result -> return result
           let paramTypes = map ptype (mparams mdecl)
               methodType = mtype mdecl
           unless (length args == length paramTypes) $ 
                  tcError $
                        (case name of
                           Name "_init" -> "Constructor"
                           _ -> "Method '" ++ show name ++ "'") ++ 
                        " of class '" ++ show targetType ++ "' expects " ++ show (length paramTypes) ++ 
                        " arguments. Got " ++ show (length args)
           let actualTypeParams = getTypeParameters targetType
           formalTypeParams <- asks $ classTypeParameterLookup targetType
           targetBindings <- matchTypeParameters formalTypeParams actualTypeParams
           (eArgs, bindings) <- local (bindTypes targetBindings) $ matchArguments args paramTypes
           return $ setType voidType msend {target = eTarget, args = eArgs}

    --  E |- f : (t1 .. tn) -> t
    --  typeVarBindings() = B
    --  E, B |- arg1 : t1 .. argn : tn -| B'
    --  B'(t) = t'
    -- --------------------------------------
    --  E |- f(arg1, .., argn) : t'
    typecheck fcall@(FunctionCall {name, args}) = 
        do funType <- asks $ varLookup name
           ty <- case funType of
                   Just ty -> return ty
                   Nothing -> tcError $ "Unbound function variable '" ++ show name ++ "'"
           unless (isArrowType ty) $ 
                  tcError $ "Cannot use value of type '" ++ show ty ++ "' as a function"
           let argTypes = getArgTypes ty
           unless (length args == length argTypes) $ 
                  tcError $ "Function '" ++ show name ++ "' of type '" ++ show ty ++
                            "' expects " ++ show (length argTypes) ++ " arguments. Got " ++ 
                            show (length args)
           (eArgs, bindings) <- matchArguments args argTypes
           let resultType = replaceTypeVars bindings (getResultType ty)
           return $ setType resultType fcall {args = eArgs}

   ---  |- t1 .. |- tn
    --  E, x1 : t1, .., xn : tn |- body : t
    --  t != nullType
    -- ------------------------------------------------------
    --  E |- \ (x1 : t1, .., xn : tn) -> body : (t1 .. tn) -> t
    typecheck closure@(Closure {eparams, body}) = 
        do let typeParams = nub $ filter isTypeVar $ concatMap (typeComponents . ptype) eparams
           eEparams <- mapM (\p -> local (addTypeParameters typeParams) $ typecheckParam p) eparams
           eBody <- local (addParams eEparams) $ pushTypecheck body
           let returnType = AST.getType eBody
           when (isNullType returnType) $ 
                tcError $ "Cannot infer return type of closure with null-valued body"
           return $ setType (arrowType (map ptype eparams) returnType) closure {body = eBody, eparams = eEparams}
        where
          typecheckParam = (\p@(Param{ptype}) -> local (pushBT p) $
                                                 do ty <- checkType ptype
                                                    return $ setType ty p)
          addParams params = extendEnvironment $ map (\(Param {pname, ptype}) -> (pname, ptype)) params
           
    --  E |- e1 : t1; E, x1 : t1 |- e2 : t2; ..; E, x1 : t1, .., x(n-1) : t(n-1) |- en : tn
    --  E, x1 : t1, .., xn : tn |- body : t
    --  x1 != nullType .. xn != nullType
    -- --------------------------------------------------------------------------------------
    --  E |- let x1 = e1 .. xn = en in body : t
    typecheck let_@(Let {decls, body}) = 
        do eDecls <- typecheckDecls decls
           let declNames = map fst eDecls
               declTypes = map (AST.getType . snd) eDecls
           when (any isNullType declTypes) $ 
                tcError $ "Cannot infer type of null-valued expression"
           eBody <- local (extendEnvironment (zip declNames declTypes)) $ pushTypecheck body
           return $ setType (AST.getType eBody) let_ {decls = eDecls, body = eBody}
        where
          typecheckDecls [] = return []
          typecheckDecls ((name, expr):decls) = 
              do eExpr <- pushTypecheck expr
                 eDecls <- local (extendEnvironment [(name, AST.getType eExpr)]) $ typecheckDecls decls
                 return $ (name, eExpr):eDecls

    --  E |- en : t
    -- ------------------------
    --  E |- {e1; ..; en} : t
    typecheck seq@(Seq {eseq}) = 
        do eEseq <- mapM pushTypecheck eseq 
           let seqType = AST.getType (last eEseq)
           return $ setType seqType seq {eseq = eEseq}

    --  E |- cond : bool
    --  E |- thn : t'
    --  E |- els : t''
    --  t = matchBranches(t', t'')
    -- ------------------------------------
    --  E |- if cond then thn else els : t
    typecheck ifThenElse@(IfThenElse {cond, thn, els}) = 
        do eCond <- pushHasType cond boolType
           eThn <- pushTypecheck thn
           eEls <- pushTypecheck els
           let thnType = AST.getType eThn
               elsType = AST.getType eEls
           resultType <- matchBranches thnType elsType
           return $ setType resultType ifThenElse {cond = eCond, thn = setType resultType eThn, els = setType resultType eEls}
        where
          matchBranches ty1 ty2
              | isNullType ty1 && isNullType ty2 =
                  tcError $ "Cannot infer result type of if-statement"
              | isNullType ty1 && isRefType ty2 = return ty2
              | isNullType ty2 && isRefType ty1 = return ty1
              | otherwise = if ty2 == ty1 
                            then return ty1
                            else tcError $ "Type mismatch in different branches of if-statement:\n" ++
                                           "  then:  " ++ show ty1 ++ "\n" ++
                                           "  else:  " ++ show ty2

    --  E |- cond : bool
    --  E |- body : t
    -- -----------------------
    --  E |- while cond body : t
    typecheck while@(While {cond, body}) = 
        do eCond <- pushHasType cond boolType
           eBody <- pushTypecheck body
           return $ setType (AST.getType eBody) while {cond = eCond, body = eBody}

    --  E |- val : Fut t
    -- ------------------
    --  E |- get val : t
    typecheck get@(Get {val}) = 
        do eVal <- pushTypecheck val
           let ty = AST.getType eVal
           unless (isFutureType ty || isStreamType ty) $ 
                  tcError $ "Cannot get the value of non-future type '" ++ show ty ++ "'"
           return $ setType (getResultType ty) get {val = eVal}

    --  E |- val : t
    --  isStreaming(currentMethod)
    -- -----------------------------
    --  E |- yield val : void
    typecheck yield@(Yield {val}) = 
        do eVal <- pushTypecheck val
           bt <- asks backtrace
           let mtd   = currentMethod bt
               mType = mtype mtd
               eType = AST.getType eVal
           unless (isStreamMethod mtd) $
                  tcError $ "Cannot yield in non-streaming method '" ++ show (mname mtd) ++ "'"
           unless (eType `subtypeOf` mType) $
                  tcError $ "Cannot yield value of type '" ++ show eType ++ 
                            "' in streaming method of type '" ++ show mType ++ "'"
           return $ setType voidType yield {val = eVal}

    --  isStreaming(currentMethod)
    -- ----------------------------
    --  E |- eos : void
    typecheck eos@(Eos {}) =
        do bt <- asks backtrace
           let mtd = currentMethod bt
           unless (isStreamMethod mtd) $
                  tcError $ "Cannot have end-of-stream in non-streaming method '" ++ show (mname mtd) ++ "'"
           return $ setType voidType eos

    --  E |- s : Stream t
    -- ---------------------
    --  E |- eos s : bool
    typecheck iseos@(IsEos {target}) =
        do eTarget <- pushTypecheck target
           unless (isStreamType $ AST.getType eTarget) $
                  tcError $ "Cannot check end of stream on non-stream target '" ++ show (ppExpr target) ++ "'"
           return $ setType boolType iseos{target = eTarget}

    --  E |- s : Stream t
    -- ---------------------------
    --  E |- s.next() : Stream t
    typecheck next@(StreamNext {target}) =
        do eTarget <- pushTypecheck target
           let eType = AST.getType eTarget
           unless (isStreamType eType) $
                  tcError $ "Cannot get next value from non-stream target '" ++ show (ppExpr target) ++ "'"
           return $ setType eType next{target = eTarget}

    --
    --    ------------------ :: suspend
    --    suspend : void
    typecheck suspend@(Suspend {}) = 
        do return $ setType voidType suspend 

    --    f : Fut T
    --    ------------------ :: await
    --    await f : void
    typecheck await@(Await {val}) = 
        do eVal <- pushTypecheck val
           let ty = AST.getType eVal
           unless (isFutureType ty) $ 
                  tcError $ "Cannot await the value of non-future type '" ++ show ty ++ "'"
           return $ setType voidType await {val = eVal}

    --    f : Fut T
    --    c : T -> T'
    --    ------------------ :: chain
    --    f then c : Fut T'
    typecheck futureChain@(FutureChain {future, chain}) = 
        do eFuture <- pushTypecheck future
           eChain <- pushTypecheck chain
           let ty = AST.getType eFuture
           unless (isFutureType ty) $ 
                  tcError $ "Cannot chain with a non-future type '" ++ show ty ++ "'"
           let ty' = AST.getType eChain
           unless (isArrowType ty') $ 
                  tcError $ "Chaining requires a closure argument '" ++ show ty' ++ "'"
           unless ([getResultType ty] == getArgTypes ty') $ 
                  tcError $ "Future value has type '" ++ show (getResultType ty) ++ "' but chained closure expects '" ++ show (head (getArgTypes ty')) ++ "'"
           return $ setType (futureType (getResultType ty')) futureChain {future = eFuture, chain = eChain}

    --  E |- target : t'
    --  fieldLookup(t', name) = t
    -- ---------------------------
    --  E |- target.name : t
    typecheck fAcc@(FieldAccess {target, name}) = 
        do eTarget <- pushTypecheck target
           let targetType = AST.getType eTarget
           when (isPrimitive targetType) $ 
                tcError $ "Cannot read field of expression '" ++ 
                          (show $ ppExpr target) ++ "' of primitive type '" ++ show targetType ++ "'"
           when (isTypeVar targetType) $ 
                tcError $ "Cannot read field of expression '" ++ 
                          (show $ ppExpr target) ++ "' of polymorphic type '" ++ show targetType ++ "'"
           when (isActiveRefType targetType && (not $ isThisAccess eTarget)) $ 
                tcError $ "Cannot read field of expression '" ++ 
                          (show $ ppExpr target) ++ "' of active object type '" ++ show targetType ++ "'"
           fdecl <- asks $ fieldLookup targetType name
           case fdecl of
             Just Field{ftype} -> 
                 do let actualTypeParams = getTypeParameters targetType
                    formalTypeParams <- asks $ classTypeParameterLookup targetType
                    bindings <- matchTypeParameters formalTypeParams actualTypeParams
                    let ty' = replaceTypeVars bindings ftype
                    return $ setType ty' fAcc {target = eTarget}
             Nothing -> tcError $ "No field '" ++ show name ++ "' in class '" ++ show targetType ++ "'"

    --  E |- lhs : t
    --  isLval(lhs)
    --  E |- rhs : t
    -- ------------------------
    --  E |- name = rhs : void
    typecheck assign@(Assign {lhs = lhs@VarAccess{name}, rhs}) = 
        do eLhs <- pushTypecheck lhs
           isLocal <- asks $ isLocal name
           unless isLocal $ 
                  tcError $ "Left hand side '" ++ show (ppExpr lhs) ++ 
                            "' is a global variable and cannot be assigned to"
           eRhs <- pushHasType rhs (AST.getType eLhs)
           return $ setType voidType assign {lhs = eLhs, rhs = eRhs}
    typecheck assign@(Assign {lhs, rhs}) = 
        do eLhs <- pushTypecheck lhs
           unless (isLval lhs) $ 
                  tcError $ "Left hand side '" ++ show (ppExpr lhs) ++ "' cannot be assigned to"
           eRhs <- pushHasType rhs (AST.getType eLhs)
           return $ setType voidType assign {lhs = eLhs, rhs = eRhs}

    --  name : t \in E
    -- ----------------
    --  E |- name : t
    typecheck var@(VarAccess {name}) = 
        do varType <- asks $ varLookup name
           case varType of
             Just ty -> return $ setType ty var
             Nothing -> tcError $ "Unbound variable '" ++ show name ++ "'"

    --
    -- ----------------------
    --  E |- null : nullType
    typecheck null@Null {} = return $ setType nullType null

    --
    -- ------------------
    --  E |- true : bool
    typecheck true@BTrue {} = return $ setType boolType true 

    --
    -- ------------------
    --  E |- false : bool
    typecheck false@BFalse {} = return $ setType boolType false 


   ---  |- ty
    --  classLookup(ty) = _
    --  ty != Main
    -- ----------------------
    --  E |- new ty : ty
    typecheck new@(New {ty}) =
        do ty' <- checkType ty
           unless (isRefType ty') $ 
                  tcError $ "Cannot create an object of type '" ++ 
                  show ty ++ "'"
           when (isMainType ty') $ 
                tcError "Cannot create additional Main objects"
           return $ setType ty' new

   ---  |- ty
    --  classLookup(ty) = _
    --  ty != Main
    -- ----------------------
    --  E |- peer ty : ty
    typecheck peer@(Peer {ty}) =
        do ty' <- checkType ty
           unless (isActiveRefType ty') $
                  tcError $ "Cannot create an object of type '" ++
                  show ty ++ "'"
           when (isMainType ty') $
                tcError "Cannot create additional Main objects"
           return $ setType ty' peer

   ---  |- ty
    --  E |- size : int
    -- ----------------------------
    --  E |- new [ty](size) : [ty]
    typecheck new@(ArrayNew {ty, size}) =
        do ty' <- checkType ty
           eSize <- pushHasType size intType
           return $ setType (arrayType ty') new{size = eSize}

    --  E |- arg1 : ty .. E |- argn : ty
    -- ----------------------------------
    --  E |- [arg1, .., argn] : [ty]
    typecheck arr@(ArrayLiteral {args}) =
        do unless (length args > 0) $
                  tcError $ "Array literal must have at least one element"
           eArg1 <- typecheck (head args)
           let ty = AST.getType eArg1
           eArgs <- mapM (\e -> pushHasType e ty) args
           return $ setType (arrayType ty) arr{args = eArgs}

    --  E |- target : [ty]
    --  E |- index : int
    -- -------------------------
    --  E |- target[index] : ty
    typecheck arrAcc@(ArrayAccess {target, index}) =
        do eTarget <- pushTypecheck target
           let targetType = AST.getType eTarget
           unless (isArrayType targetType) $
                  tcError $ "Cannot index non-array '" ++ 
                            (show $ ppExpr target) ++ 
                            "' of type '" ++ show targetType ++ "'"
           eIndex <- pushHasType index intType
           return $ setType (getResultType targetType)
                            arrAcc{target = eTarget, index = eIndex}

    --  E |- target : [_]
    -- -------------------------
    --  E |- |target| : int
    typecheck arrSize@(ArraySize {target}) =
        do eTarget <- pushTypecheck target
           let targetType = AST.getType eTarget
           unless (isArrayType targetType) $
                  tcError $ "Cannot calculate the size of non-array '" ++
                            (show $ ppExpr target) ++ 
                            "' of type '" ++ show targetType ++ "'"
           return $ setType intType arrSize{target = eTarget}

    --  count("{}", stringLit) = n
    --  E |- arg1 : t1 .. E |- argn : tn
    -- ---------------------------------------------
    --  E |- print(stringLit, arg1 .. argn) : void
    typecheck print@(Print {stringLit, args}) =
        do let noArgs = T.count (T.pack "{}") (T.pack stringLit)
           unless (noArgs == length args) $
                  tcError $ "Wrong number of arguments to format string. " ++
                            "Expected " ++ show (length args) ++ ", got " ++ show noArgs ++ "."
           eArgs <- mapM pushTypecheck args
           return $ setType voidType print {args = eArgs}

    --  E |- arg : int
    -- ------------------------
    --  E |- exit(arg) : void
    typecheck exit@(Exit {args}) = 
        do eArgs <- mapM pushTypecheck args
           unless (length eArgs == 1 && (isIntType $ AST.getType (head eArgs))) $
                  tcError $ "exit expects a single integer argument"
           return $ setType voidType exit {args = eArgs}

    typecheck stringLit@(StringLiteral {}) = return $ setType stringType stringLit

    typecheck intLit@(IntLiteral {}) = return $ setType intType intLit

    typecheck realLit@(RealLiteral {}) = return $ setType realType realLit

   ---  |- ty
    -- ---------------------
    -- E |- embed ty _ : ty
    typecheck embed@(Embed {ty}) = 
        do eTy <- checkType ty
           return $ setType eTy embed

    --  E |- operand : bool
    -- -------------------------
    --  E |- not operand : bool
    typecheck unary@(Unary {op, operand})
      | op == (Identifiers.NOT) = do
        eOperand <- pushTypecheck operand
        let eType = AST.getType eOperand
        unless (isBoolType eType) $
                tcError $ "Operator '" ++ show op ++ "' is only defined for boolean types\n" ++
                          "Expression '" ++ (show $ ppExpr eOperand) ++ "' has type '" ++ show eType ++ "'"
        return $ setType boolType unary { operand = eOperand }

    --  op \in {and, or}
    --  E |- loper : bool
    --  E |- roper : bool
    -- ----------------------------
    --  E |- loper op roper : bool
    -- 
    --  op \in {<, >, <=, >=}
    --  E |- loper : t
    --  E |- roper : t'
    --  isNumeric(t)
    --  isNumeric(t')
    -- ----------------------------
    --  E |- loper op roper : bool
    --
    -- etc.
    typecheck binop@(Binop {op, loper, roper})
      | op `elem` boolOps = do
          eLoper <- pushTypecheck loper
          eRoper <- pushTypecheck roper
          let lType = AST.getType eLoper
              rType = AST.getType eRoper
          unless (isBoolType lType && isBoolType rType) $
                  tcError $ "Operator '"++ show op ++ "' is only defined for boolean types\n" ++
                          "   Left type: '" ++ (show $ lType) ++ "'\n" ++
                          "   Right type: '" ++ (show $ rType) ++ "'"
          return $ setType boolType binop {loper = eLoper, roper = eRoper}
      | op `elem` cmpOps =
          do eLoper <- pushTypecheck loper
             eRoper <- pushTypecheck roper
             let lType = AST.getType eLoper
                 rType = AST.getType eRoper
             unless (isNumeric lType && isNumeric rType) $
                    tcError $ "Operator '"++ show op ++ "' is only defined for numeric types\n" ++
                          "   Left type: '" ++ (show $ lType) ++ "'\n" ++
                          "   Right type: '" ++ (show $ rType) ++ "'"
             return $ setType boolType binop {loper = eLoper, roper = eRoper}
      | op `elem` eqOps =
          do eLoper <- pushTypecheck loper
             eRoper <- pushHasType roper (AST.getType eLoper)
             return $ setType boolType binop {loper = eLoper, roper = eRoper}
      | op `elem` arithOps =
          do eLoper <- pushTypecheck loper
             eRoper <- pushTypecheck roper
             let lType = AST.getType eLoper
                 rType = AST.getType eRoper
             unless (isNumeric lType && isNumeric rType) $
                    tcError $ "Operator '"++ show op ++ "' is only defined for numeric types\n" ++
                          "   Left type: '" ++ (show $ lType) ++ "'\n" ++
                          "   Right type: '" ++ (show $ rType) ++ "'"
             return $ setType (coerceTypes lType rType) binop {loper = eLoper, roper = eRoper}
      | otherwise = tcError $ "Undefined binary operator '" ++ show op ++ "'"
      where
        boolOps  = [Identifiers.AND, Identifiers.OR]
        cmpOps   = [Identifiers.LT, Identifiers.GT, Identifiers.LTE, Identifiers.GTE]
        eqOps    = [Identifiers.EQ, NEQ]
        arithOps = [PLUS, MINUS, TIMES, DIV, MOD]
        coerceTypes ty1 ty2
            | isRealType ty1 = realType
            | isRealType ty2 = realType
            | otherwise = intType

    typecheck e = error $ "Cannot typecheck expression " ++ (show $ ppExpr e)

--  classLookup(ty) = _
-- ---------------------
--  null : ty
coerceNull null ty 
    | isNullType ty || 
      isTypeVar ty = tcError "Cannot infer type of null valued expression"
    | isRefType ty = return $ setType ty null
    | otherwise = 
        tcError $ "Null valued expression cannot have type '" ++ 
                  show ty ++ "' (must have reference type)"

--  E |- arg1 : t
--  matchTypes(B, t1, t) = B1
--  E, B1 |- arg2 : t2 .. argn : tn -| B'
-- ------------------------------------------------
--  E, B |- arg1 : t1 arg2 : t2 .. argn : tn -| B'
-- | @matchArguments args types@ checks if @arg_i@ matches
-- @type_i@ and throws a type checking error if they don't.
-- Returns the type checked arguments and a list of inferred
-- bindings, i.e. type variables to types.
matchArguments :: [Expr] -> [Type] -> ExceptT TCError (Reader Environment) ([Expr], [(Type, Type)])
matchArguments [] [] = do bindings <- asks bindings
                          return ([], bindings)
matchArguments (arg:args) (typ:types) = 
    do eArg <- do eArg <- pushTypecheck arg
                  if (isNullType (AST.getType eArg)) then
                      coerceNull eArg typ
                  else
                      return eArg
       bindings <- matchTypes typ (AST.getType eArg)
       (eArgs, bindings') <- 
           local (bindTypes bindings) $ matchArguments args types
       return (eArg:eArgs, bindings')

--  Note that the bindings B is implicit in the reader monad
--
--  matchTypes(B, t1, t2) = B'
-- ----------------------------------
--  matchTypes(B, _ t1, _ t2) = B'
--
--  matchTypes(B, t11, t21) = B1
--  matchTypes(B1, t12, t22) = B2 .. matchTypes(B(n-1), t1n, t2n) = Bn
--  matchTypes(Bn, t1, t2) = B'
-- ---------------------------------------------------------------------
--  matchTypes(B, (t11, .., t1n) -> t1, (t21, .., t2n) -> t2) = B'
--
--  B(x) = t'
--  t <: t'
-- --------------------------
--  matchTypes(B, x, t) = B
--
--  x notin dom(B)
-- -------------------------------
--  matchTypes(B, x, t) = B[x->t]
--
--  !compoundType(t)
--  !compoundType(t')
--  t <: t'
-- --------------------------
--  matchTypes(B, t, t') = B
-- | @matchTypes ty1 ty2@ checks if @ty1@ and @ty2@ match and
-- throws a type checking error if they don't. If @ty1@ is a type
-- variable, it tries to bind that variable to @ty2@ and throws an
-- error if it is already bound to a different type. Returns the
-- list of inferred bindings, i.e. type variables to types,
-- together with the preexisting bindings.
matchTypes :: Type -> Type -> ExceptT TCError (Reader Environment) [(Type, Type)]
matchTypes expected ty
    | isFutureType expected && isFutureType ty ||
      isParType expected    && isParType ty    ||
      isStreamType expected && isStreamType ty = 
          matchTypes (getResultType expected) (getResultType ty)
          `catchError` (\_ -> tcError $ "Type '" ++ show ty ++ 
                                        "' does not match expected type '" ++ 
                                        show expected ++ "'")
    | isArrowType expected  && isArrowType ty = let expArgTypes = getArgTypes expected
                                                    argTypes    = getArgTypes ty
                                                    expRes      = getResultType expected
                                                    resTy       = getResultType ty
                                                in
                                                  do argBindings <- matchArguments expArgTypes argTypes
                                                     local (bindTypes argBindings) $ matchTypes expRes resTy
    | isTypeVar expected = do result <- asks $ typeVarLookup expected
                              case result of
                                Just boundType -> 
                                    do unless (ty `subtypeOf` boundType) $
                                              tcError $ "Type variable '" ++ show expected ++ 
                                                        "' cannot be bound to both '" ++ show ty ++ 
                                                        "' and '" ++ show boundType ++ "'"
                                       asks bindings
                                Nothing -> 
                                    do bindings <- asks bindings
                                       return $ (expected, ty) : bindings
    | otherwise = do assertSubtypeOf ty expected
                     asks bindings
    where
      matchArguments [] [] = asks bindings
      matchArguments (ty1:types1) (ty2:types2) = do bindings <- matchTypes ty1 ty2
                                                    local (bindTypes bindings) $ matchArguments types1 types2

matchTypeParameters :: [Type] -> [Type] -> ExceptT TCError (Reader Environment) [(Type, Type)]
matchTypeParameters formals params = do bindings <- mapM (uncurry matchTypes) $ zip formals params
                                        return $ concat bindings

assertSubtypeOf :: Type -> Type -> ExceptT TCError (Reader Environment) ()
assertSubtypeOf sub super = 
    unless (sub `subtypeOf` super) $ 
           tcError $ "Type '" ++ show sub ++ 
                     "' does not match expected type '" ++ show super ++ "'"<|MERGE_RESOLUTION|>--- conflicted
+++ resolved
@@ -119,15 +119,10 @@
         do let typeParams = nub $ filter isTypeVar $ concatMap (typeComponents . ptype) funparams
            ty <- local (addTypeParameters typeParams) $ checkType funtype
            eParams <- mapM (\p -> local (addTypeParameters typeParams) $ typecheckParam p) funparams
-<<<<<<< HEAD
-           eBody <- local (addTypeParameters typeParams) $ 
-                    local (addParams eParams) $ pushHasType funbody ty
-=======
            eBody <- local (addParams eParams) $
                           if isVoidType ty
                           then pushTypecheck funbody
                           else pushHasType funbody ty
->>>>>>> 816e03e8
            return $ setType ty f {funtype = ty, funbody = eBody, funparams = eParams}
         where
           typecheckParam = (\p@(Param{ptype}) -> local (pushBT p) $ 
@@ -196,15 +191,10 @@
            Just thisType <- asks $ varLookup thisName
            when (isMainType thisType && mname == Name "main") checkMainParams
            eMparams <- mapM (\p -> local (addTypeParameters typeParams) $ typecheckParam p) mparams
-<<<<<<< HEAD
-           eBody <- local (addTypeParameters typeParams) $ 
-                    local (addParams eMparams) $ pushHasType mbody ty
-=======
            eBody <- local (addParams eMparams) $
                           if isVoidType ty
                           then pushTypecheck mbody
                           else pushHasType mbody ty
->>>>>>> 816e03e8
            return $ setType ty m {mtype = ty, mbody = eBody, mparams = eMparams}
         where
           checkMainParams = unless ((map ptype mparams) `elem` [[] {-, [intType, arrayType stringType]-}]) $ 
@@ -244,15 +234,12 @@
                          else
                              do assertSubtypeOf exprType ty
                                 return eExpr
-<<<<<<< HEAD
-=======
-        where
-          coerceNull null ty
-              | isNullType ty ||
-                isTypeVar ty = tcError "Cannot infer type of null valued expression"
-              | isRefType ty = return $ setType ty null
-              | otherwise = tcError $ "Null valued expression cannot have type '" ++ show ty ++ "' (must have reference type)"
->>>>>>> 816e03e8
+        -- where
+        --   coerceNull null ty
+        --       | isNullType ty ||
+        --         isTypeVar ty = tcError "Cannot infer type of null valued expression"
+        --       | isRefType ty = return $ setType ty null
+        --       | otherwise = tcError $ "Null valued expression cannot have type '" ++ show ty ++ "' (must have reference type)"
 
     --
     -- ----------------
