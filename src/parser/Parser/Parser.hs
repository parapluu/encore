--- conflicted
+++ resolved
@@ -15,12 +15,8 @@
        Args ::= , Expr Args | eps
        Path ::= Name FieldAccess | eps
 FieldAccess ::= . Name FieldAccess | eps
-<<<<<<< HEAD
-       Expr ::= Path = Expr
-=======
        Expr ::= ()
               | Path = Expr
->>>>>>> cf0663fa
               | Path . Name ( Arguments )
               | let Name = Expr in Expr
               | { Sequence }
