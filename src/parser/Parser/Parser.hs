{-# LANGUAGE NamedFieldPuns #-}

{-| 

Produces an "AST.AST" (or an error) of a @Program@ built from the
following grammar:

@
    Program ::= {Imports}* {EmbedTL}? ClassDecl Program | eps
    Imports ::= import {qualified}? Name {(Name,...)}? {as Name}?
    EmbedTL ::= embed .*end
  ClassDecl ::= {passive}? class Name { FieldDecls MethodDecls }
 FieldDecls ::= Name : Type FieldDecl | eps
 ParamDecls ::= Name : Type , ParamDecl | eps
MethodDecls ::= def Name ( ParamDecls ) : Type Expr
   Sequence ::= Expr Seq | eps
        Seq ::= ; Expr Seq | ; | eps
  Arguments ::= Expr Args | eps
       Args ::= , Expr Args | eps
   LetDecls ::= Name = Expr LetDecls | eps
       Expr ::= ()
              | embed Type .* end
              | Expr . Name
              | Expr . Name ( Arguments )
              | Expr ! Name ( Arguments )
              | print Expr
              | Name ( Arguments )
              | ( Expr )
              | Name
              | let LetDecls in Expr
              | Expr = Expr
              | { Sequence }
              | if Expr then Expr else Expr
              | if Expr then Expr
              | unless Expr then Expr
              | while Expr Expr
              | get Expr
              | new Type ( Arguments )
              | new Type
              | null
              | true
              | false
              | \" String \"
              | Int
              | Real
              | Expr Op Expr
              | not Expr
              | \\ ( ParamDecls ) -> Expr
        Op ::= \< | \> | == | != | + | - | * | / | % | and | or
      Name ::= [a-zA-Z][a-zA-Z0-9_]*
       Int ::= [0-9]+
      Real ::= Int . Int
    String ::= ([^\"]|\\\")*
      Type ::= Arrow | NonArrow
     Arrow ::= (Types) -> NonArrow | NonArrow -> NonArrow
  NonArrow ::= string | int | bool | void | RefType
             | Fut Type | Par Type | (Type)
     Types ::= Type Tys | eps
       Tys ::= , Type Tys | eps
   RefType ::= [A-Z][a-zA-Z0-9_]*
@

Keywords: @ class def embed end Fut let in passive if then else while get null new Par print @

-}

module Parser.Parser(parseEncoreProgram ,identifier_parser) where

-- Library dependencies
import Text.Parsec
import Text.Parsec.String
import qualified Text.Parsec.Token as P
import Text.Parsec.Language
import Text.Parsec.Expr
import Data.Char(isUpper)

-- Module dependencies
import Identifiers
import Types
import AST.AST
import AST.Meta

-- | 'parseEncoreProgram' @path@ @code@ assumes @path@ is the path
-- to the file being parsed and will produce an AST for @code@,
-- unless a parse error occurs.
parseEncoreProgram :: FilePath -> String -> Either ParseError Program
parseEncoreProgram = parse program

identifier_parser = identifier

-- | This creates a tokenizer that reads a language derived from
-- the empty language definition 'emptyDef' extended as shown.
lexer = 
    P.makeTokenParser $ 
    emptyDef { P.commentStart = "{-",
               P.commentEnd = "-}",
               P.commentLine = "--",
               P.identStart = letter,
               P.reservedNames = ["passive", "class", "def", "let", "in", "if", "unless", "then", "else", 
								   "and", "or", "not", "while", "get", "null", "true", "false", "new", "embed", 
								   "end", "Fut", "Par", "import", "qualified", "module"],
               P.reservedOpNames = [":", "=", "==", "!=", "<", ">", "<=", ">=", "+", "-", "*", "/", "%", "->", "\\", "()"]
             }

-- | These parsers use the lexer above and are the smallest
-- building blocks of the whole parser.
identifier = P.identifier lexer
symbol     = P.symbol lexer
reserved   = P.reserved lexer
reservedOp = P.reservedOp lexer
operator   = P.operator lexer
dot        = P.dot lexer
bang       = symbol "!"
commaSep   = P.commaSep lexer
colon      = P.colon lexer
semi       = P.semi lexer
semiSep    = P.semiSep lexer
comma      = P.comma lexer
parens     = P.parens lexer
lparen     = symbol "("
rparen     = symbol ")"
braces     = P.braces lexer
stringLiteral = P.stringLiteral lexer
natural = P.integer lexer
float = P.float lexer
whiteSpace = P.whiteSpace lexer

-- Note, when we have product types (i.e. tuples), we could make
-- an expressionParser for types (with arrow as the only infix
-- operator)
typ :: Parser Type
typ  =  try arrow 
    <|> parens typ
    <|> nonArrow
    <?> "type"
    where
      nonArrow =  fut
              <|> par
              <|> singleType
              <|> parens nonArrow
      arrow = do lhs <- parens (commaSep typ) <|> do {ty <- nonArrow ; return [ty]}
                 reservedOp "->"
                 rhs <- nonArrow
                 return $ arrowType lhs rhs
      fut = do reserved "Fut" 
               ty <- typ 
               return $ futureType ty
      par = do reserved "Par" 
               ty <- typ 
               return $ parType ty
      singleType = do ty <- identifier ;
                      return $ read ty
          where read "void"   = voidType
                read "string" = stringType
                read "int"    = intType
                read "real"   = realType
                read "bool"   = boolType
                read id 
                    | isUpper . head $ id = refType id
                    | otherwise           = typeVar id

program :: Parser Program
<<<<<<< HEAD
program = do optional hashbang
             whiteSpace
             embedtl <- embedTL
             classes <- many classDecl
             eof
             return $ Program embedtl classes
    where
      hashbang = do string "#!"
                    many (noneOf "\n\r")
=======
program = do {popHashbang ;
              whiteSpace ;
              importdecls <- many importdecl ;
              embedtl <- embedTL ;
              whiteSpace ;
              classes <- many classDecl ;
              eof ;
              return $ Program embedtl importdecls classes}

popHashbang :: Parser ()
popHashbang = do
  try (do
    string "#!"
    many (noneOf "\n\r")
    whiteSpace
    return ()) <|> return ()
>>>>>>> ff36fcbd

importdecl :: Parser ImportDecl
importdecl = do 
  pos <- getPosition 
  reserved "import"
--  qualified <- option $ reserved "qualified"
  iname <- identifier
--  {(Name,...)}? 
--  stringliteral "as"; qname <- name
--  {as Name}
  return $ Import (meta pos) (Name iname)

embedTL :: Parser EmbedTL
embedTL = do pos <- getPosition
             option (EmbedTL (meta pos) "")
               (do reserved "embed"
                   code <- manyTill anyChar $ reserved "end"
                   return $ EmbedTL (meta pos) code)

classDecl :: Parser ClassDecl
classDecl = do pos <- getPosition
               refKind <- option activeRefType (do {reserved "passive" ; return passiveRefType})
               reserved "class"
               cname <- identifier
               (fields, methods) <- braces classBody <|> classBody
               return $ Class (meta pos) (refKind cname) fields methods
            where
              classBody = do fields <- many fieldDecl
                             methods <- many methodDecl
                             return (fields, methods)
                                     

fieldDecl :: Parser FieldDecl
fieldDecl = do pos <- getPosition
               f <- identifier
               colon
               ty <- typ
               return $ Field (meta pos) (Name f) ty

paramDecl :: Parser ParamDecl
paramDecl = do pos <- getPosition
               x <- identifier
               colon
               ty <- typ
               return $ Param (meta pos) (Name x) ty

methodDecl :: Parser MethodDecl
methodDecl = do pos <- getPosition
                reserved "def"
                name <- identifier
                params <- parens (commaSep paramDecl)
                colon
                ty <- typ
                body <- expression
                return $ Method (meta pos) (Name name) ty params body

arguments :: Parser Arguments
arguments = expression `sepBy` comma

expression :: Parser Expr
expression = buildExpressionParser opTable expr
    where
      opTable = [
                 [prefix "not" Identifiers.NOT],
                 [op "*" TIMES, op "/" DIV, op "%" MOD],
                 [op "+" PLUS, op "-" MINUS],
                 [op "<" Identifiers.LT, op ">" Identifiers.GT, op "<=" Identifiers.LTE, op ">=" Identifiers.GTE, op "==" Identifiers.EQ, op "!=" NEQ],
                 [op "and" Identifiers.AND, op "or" Identifiers.OR],
                 [messageSend],
                 [typedExpression],
                 [assignment]
                ]
      prefix s operator = 
          Prefix (do pos <- getPosition
                     reservedOp s
                     return (\x -> Unary (meta pos) operator x))
      op s binop = 
          Infix (do pos <- getPosition
                    reservedOp s
                    return (\e1 e2 -> Binop (meta pos) binop e1 e2)) AssocLeft
      typedExpression = 
          Postfix (do pos <- getPosition
                      reservedOp ":"
                      t <- typ
                      return (\e -> TypedExpr (meta pos) e t))
      messageSend = 
          Postfix (do pos <- getPosition
                      bang
                      name <- identifier
                      args <- parens arguments
                      return (\target -> MessageSend (meta pos) target (Name name) args))
      assignment = 
          Infix (do pos <- getPosition ;
                    reservedOp "=" ;
                    return (\lhs rhs -> Assign (meta pos) lhs rhs)) AssocRight

expr :: Parser Expr
expr  =  unit
     <|> try embed
     <|> try path
     <|> try print
     <|> try functionCall
     <|> closure
     <|> parens expression
     <|> varAccess
     <|> letExpression
     <|> try ifThenElse
     <|> ifThen
     <|> unless
     <|> while
     <|> get
     <|> try newWithInit
     <|> new
     <|> null
     <|> true
     <|> false
     <|> sequence
     <|> stringLit
     <|> try real
     <|> int
     <?> "expression"
    where
      embed = do pos <- getPosition
                 reserved "embed"
                 ty <- typ
                 code <- manyTill anyChar $ try $ reserved "end"
                 return $ Embed (meta pos) ty code
      unit = do pos <- getPosition
                reservedOp "()" 
                return $ Skip (meta pos)
      path = do pos <- getPosition
                root <- parens expression <|> try functionCall <|> varAccess
                dot
                path <- (try functionCall <|> varAccess) `sepBy1` dot
                return $ foldl (buildPath pos) root path
             where
               buildPath pos target (VarAccess{name}) = FieldAccess (meta pos) target name
               buildPath pos target (FunctionCall{name, args}) = MethodCall (meta pos) target name args
      letExpression = do pos <- getPosition
                         reserved "let"
                         decls <- many varDecl
                         reserved "in"
                         expr <- expression
                         return $ Let (meta pos) decls expr
                      where
                        varDecl = do x <- identifier
                                     reservedOp "="
                                     val <- expression
                                     return (Name x, val)
      sequence = do pos <- getPosition
                    seq <- braces (do {seq <- expression `sepEndBy` semi; return seq})
                    return $ Seq (meta pos) seq
      ifThenElse = do pos <- getPosition
                      reserved "if"
                      cond <- expression
                      reserved "then"
                      thn <- expression
                      reserved "else"
                      els <- expression
                      return $ IfThenElse (meta pos) cond thn els
      ifThen = do pos <- getPosition
                  reserved "if"
                  cond <- expression
                  reserved "then"
                  thn <- expression
                  return $ IfThen (meta pos) cond thn
      unless = do pos <- getPosition
                  reserved "unless"
                  cond <- expression
                  reserved "then"
                  thn <- expression
                  return $ Unless (meta pos) cond thn
      while = do pos <- getPosition
                 reserved "while"
                 cond <- expression
                 expr <- expression
                 return $ While (meta pos) cond expr
      get = do pos <- getPosition
               reserved "get"
               expr <- expression
               return $ Get (meta pos) expr 
      functionCall = do pos <- getPosition
                        fun <- identifier
                        args <- parens arguments
                        return $ FunctionCall (meta pos) (Name fun) args
      closure = do pos <- getPosition
                   reservedOp "\\"
                   params <- parens (commaSep paramDecl)
                   reservedOp "->"
                   body <- expression
                   return $ Closure (meta pos) params body
      varAccess = do pos <- getPosition
                     id <- identifier
                     return $ VarAccess (meta pos) $ Name id 
      null = do pos <- getPosition
                reserved "null"
                return $ Null (meta pos)
      true = do pos <- getPosition
                reserved "true"
                return $ BTrue (meta pos)
      false = do pos <- getPosition
                 reserved "false"
                 return $ BFalse (meta pos)
      newWithInit = do pos <- getPosition
                       reserved "new"
                       ty <- typ
                       args <- parens arguments
                       return $ NewWithInit (meta pos) ty args
      new = do pos <- getPosition
               reserved "new"
               ty <- typ
               return $ New (meta pos) ty
      print = do pos <- getPosition
                 reserved "print"
                 val <- expression
                 return $ Print (meta pos) "{}\n" [val]
      stringLit = do pos <- getPosition
                     string <- stringLiteral
                     return $ StringLiteral (meta pos) string
      int = do pos <- getPosition
               n <- natural
               return $ IntLiteral (meta pos) (fromInteger n)
      real = do pos <- getPosition
                r <- float
                return $ RealLiteral (meta pos) r<|MERGE_RESOLUTION|>--- conflicted
+++ resolved
@@ -160,34 +160,16 @@
                     | otherwise           = typeVar id
 
 program :: Parser Program
-<<<<<<< HEAD
 program = do optional hashbang
              whiteSpace
+             importdecls <- many importdecl
              embedtl <- embedTL
              classes <- many classDecl
              eof
-             return $ Program embedtl classes
+             return $ Program embedtl importdecls classes
     where
       hashbang = do string "#!"
                     many (noneOf "\n\r")
-=======
-program = do {popHashbang ;
-              whiteSpace ;
-              importdecls <- many importdecl ;
-              embedtl <- embedTL ;
-              whiteSpace ;
-              classes <- many classDecl ;
-              eof ;
-              return $ Program embedtl importdecls classes}
-
-popHashbang :: Parser ()
-popHashbang = do
-  try (do
-    string "#!"
-    many (noneOf "\n\r")
-    whiteSpace
-    return ()) <|> return ()
->>>>>>> ff36fcbd
 
 importdecl :: Parser ImportDecl
 importdecl = do 
