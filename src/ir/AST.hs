--- conflicted
+++ resolved
@@ -33,13 +33,9 @@
           | IntLiteral Int
           | Binop Op Expr Expr
 
-<<<<<<< HEAD
 data Op = LT | GT | EQ | NEQ
 
 
 type Arguments = [Expr]
 
 data Lvar = LVar Name | LField Name | LThisField Name
-=======
-data Op = LT | GT | EQ | NEQ
->>>>>>> f02bf5b6
