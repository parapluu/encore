--- conflicted
+++ resolved
@@ -41,20 +41,10 @@
           | Print Expr
           | StringLiteral String
           | IntLiteral Int
-<<<<<<< HEAD
           | Binop Op Expr Expr deriving(Read, Show)
 
 data Op = LT | GT | EQ | NEQ | PLUS | MINUS deriving(Read, Show)
 
 type Arguments = [Expr]
 
-data Lvar = LVar Name | LField Expr Name | LThisField Name deriving(Read, Show)
-=======
-          | Binop Op Expr Expr deriving (Show)
-
-data Op = LT | GT | EQ | NEQ | PLUS | MINUS deriving (Show,Eq)
-
-type Arguments = [Expr]
-
-data Lvar = LVar Name | LField Expr Name | LThisField Name deriving (Show)
->>>>>>> d5bcba2a
+data Lvar = LVar Name | LField Expr Name | LThisField Name deriving(Read, Show)