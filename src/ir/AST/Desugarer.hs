{-# LANGUAGE NamedFieldPuns #-}

module AST.Desugarer(desugarProgram) where

import Identifiers
import AST.AST
import qualified AST.Meta as Meta
import AST.PrettyPrinter
import AST.Util
import Types

desugarProgram :: Program -> Program
desugarProgram p@(Program{classes, functions}) = p{classes = map desugarClass classes, 
                                                   functions = map desugarFunction functions}
    where
      desugarFunction f@(Function{funbody}) = f{funbody = desugarExpr funbody}
      desugarClass c@(Class{methods}) = c{methods = map desugarMethod methods}
      desugarMethod m@(Method{mname, mbody}) 
          | mname == Name "init" = m{mname = Name "_init", mbody = desugarExpr mbody}
          | otherwise = m{mbody = desugarExpr mbody}
      desugarExpr = (extend desugar) . (extend (\e -> setSugared e e))

cloneMeta :: Meta.Meta Expr -> Meta.Meta Expr
cloneMeta m = (Meta.meta (Meta.sourcePos m))

desugar :: Expr -> Expr

desugar FunctionCall{emeta, name = Name "exit", args} = Exit emeta args

desugar FunctionCall{emeta, name = Name "print", args = (string@(StringLiteral {stringLit = s})):args} = 
    Print emeta s args

desugar fCall@FunctionCall{emeta, name = Name "assertTrue", args = [cond]} = 
    IfThenElse emeta cond
           (Skip (cloneMeta emeta))
           (Seq (cloneMeta emeta) [Print (cloneMeta emeta) ("Assertion failed: " ++ (show $ ppExpr fCall) ++ "\n") [],
                       Exit (cloneMeta emeta) [IntLiteral (cloneMeta emeta) 1]])

desugar fCall@FunctionCall{emeta, name = Name "assertFalse", args = [cond]} = 
    IfThenElse emeta cond 
           (Seq (cloneMeta emeta) [Print (cloneMeta emeta) ("Assertion failed: " ++ (show $ ppExpr fCall) ++ "\n") [],
                       Exit (cloneMeta emeta) [IntLiteral (cloneMeta emeta) 1]])
           (Skip (cloneMeta emeta))

desugar FunctionCall{emeta, name = Name "assertTrue", args = cond : lit@(StringLiteral {stringLit = s}) : rest} = 
    IfThenElse emeta cond 
           (Skip (cloneMeta emeta))
           (Seq (cloneMeta emeta) [Print (cloneMeta emeta) ("Assertion failed: " ++ s ++ "\n") rest,
                       Exit (cloneMeta emeta) [IntLiteral (cloneMeta emeta) 1]])

desugar FunctionCall{emeta, name = Name "assertFalse", args = cond : lit@(StringLiteral {stringLit = s}) : rest} = 
    IfThenElse emeta cond 
           (Seq (cloneMeta emeta) [Print (cloneMeta emeta) ("Assertion failed: " ++ s ++ "\n") rest,
                       Exit (cloneMeta emeta) [IntLiteral (cloneMeta emeta) 1]])
           (Skip (cloneMeta emeta))

desugar IfThen{emeta, cond, thn} =
    IfThenElse emeta cond thn (Skip (Meta.meta (Meta.sourcePos (cloneMeta emeta))))

desugar Unless{emeta, cond, thn} = 
    IfThenElse emeta (Unary (cloneMeta emeta) Identifiers.NOT cond) thn (Skip (cloneMeta emeta))

<<<<<<< HEAD
-- Desugars
--   repeat id <- e1 e2
-- into
--   let 
--     id = 0
--     tmp = e1
--   in
--     while id < tmp
--       {
--         e2;
--         id = id + 1;
--       }
desugar Repeat{emeta, name, times, body} = 
    Let emeta 
        [(name, (IntLiteral emeta 0)), (Name "__gub__", times)]
       (While emeta 
             (Binop emeta 
                   Identifiers.LT
                   (VarAccess emeta name) 
                   (VarAccess emeta (Name "__gub__")))
             (Seq emeta 
                  [body, (Assign emeta 
                               (VarAccess emeta name)
                               (Binop emeta 
                                     PLUS
                                     (VarAccess emeta name)
                                     (IntLiteral emeta 1)))]))

desugar n@NewWithInit{emeta, ty, args} = 
    Let (emeta) [(Name "__tmp__", (New emeta ty))] (Seq emeta [(MethodCall (emeta) (VarAccess emeta (Name "__tmp__")) (Name "init") args), (VarAccess emeta (Name "__tmp__"))])
=======
desugar NewWithInit{emeta, ty, args} = 
    Let emeta [(Name "__tmp__", (New (cloneMeta emeta) ty))] (Seq (cloneMeta emeta) [(MethodCall ((cloneMeta emeta)) (VarAccess (cloneMeta emeta) (Name "__tmp__")) (Name "_init") args), (VarAccess (cloneMeta emeta) (Name "__tmp__"))])
>>>>>>> 9f917d23

desugar e = e<|MERGE_RESOLUTION|>--- conflicted
+++ resolved
@@ -60,7 +60,6 @@
 desugar Unless{emeta, cond, thn} = 
     IfThenElse emeta (Unary (cloneMeta emeta) Identifiers.NOT cond) thn (Skip (cloneMeta emeta))
 
-<<<<<<< HEAD
 -- Desugars
 --   repeat id <- e1 e2
 -- into
@@ -89,11 +88,7 @@
                                      (VarAccess emeta name)
                                      (IntLiteral emeta 1)))]))
 
-desugar n@NewWithInit{emeta, ty, args} = 
-    Let (emeta) [(Name "__tmp__", (New emeta ty))] (Seq emeta [(MethodCall (emeta) (VarAccess emeta (Name "__tmp__")) (Name "init") args), (VarAccess emeta (Name "__tmp__"))])
-=======
 desugar NewWithInit{emeta, ty, args} = 
     Let emeta [(Name "__tmp__", (New (cloneMeta emeta) ty))] (Seq (cloneMeta emeta) [(MethodCall ((cloneMeta emeta)) (VarAccess (cloneMeta emeta) (Name "__tmp__")) (Name "_init") args), (VarAccess (cloneMeta emeta) (Name "__tmp__"))])
->>>>>>> 9f917d23
 
 desugar e = e