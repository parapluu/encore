--- conflicted
+++ resolved
@@ -47,13 +47,8 @@
 ppType :: Type -> Doc a
 ppType = text . show
 
-<<<<<<< HEAD
 ppProgram :: Program -> Doc a
-ppProgram Program{moduledecl, etl, imports, typedefs, functions, traits, classes} =
-=======
-ppProgram :: Program -> Doc
 ppProgram Program{moduledecl, etl, imports, typedefs, functions, traits, classes, adts, adtCons} =
->>>>>>> 2c5f56ac
     ppModuleDecl moduledecl $+$
     vcat (map ppEmbedded etl) <+>
     vcat (map ppImportDecl imports) $+$
@@ -178,24 +173,20 @@
                    then empty
                    else parens (commaSep (map ppTraitExtension tcext))
 
-<<<<<<< HEAD
-ppClassDecl :: ClassDecl -> Doc a
-=======
-ppAdtDecl :: AdtDecl -> Doc
+ppAdtDecl :: AdtDecl -> Doc a
 ppAdtDecl ADT {ameta, aname, amethods, aconstructor} =
   "data" <+> text (showWithoutMode aname) $+$
     indent (vcat (map ppMethodDecl amethods) $$
             vcat (map ppAdtConsDecl aconstructor)) $+$
     "end"
 
-ppAdtConsDecl :: AdtConstructor -> Doc
+ppAdtConsDecl :: AdtConstructor -> Doc a
 ppAdtConsDecl ADTcons{acmeta, acname, acfields, acmethods} =
   "case" <+> text (showWithoutMode acname) <> parens (commaSep $ map ppParamDecl acfields) $+$
     indent (vcat (map ppMethodDecl acmethods)) $+$
   "end"
 
-ppClassDecl :: ClassDecl -> Doc
->>>>>>> 2c5f56ac
+ppClassDecl :: ClassDecl -> Doc a
 ppClassDecl Class {cname, cfields, cmethods, ccomposition} =
     clss <+> text (showWithoutMode cname) <+> compositionDoc $+$
         indent (vcat (map ppFieldDecl cfields) $$
