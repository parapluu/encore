{-# OPTIONS_GHC -fwarn-incomplete-patterns #-}
{-# LANGUAGE OverloadedStrings #-}

{-|

Prints the source code that an "AST.AST" represents. Each node in
the abstract syntax tree has a corresponding pretty-print function
(although not all are exported)

-}

module AST.PrettyPrinter (ppExpr
                         ,ppProgram
                         ,ppParamDecl
                         ,ppFieldDecl
                         ,indent
                         ,ppSugared
                         ,ppFunctionHeader
                         ) where

-- Library dependencies
import Text.PrettyPrint.Annotated hiding(brackets)

-- Module dependencies
import Identifiers
import Types
import AST.AST

indent = nest 2

commaSep l = hcat $ punctuate ", " l
brackets s = hcat ["[", s, "]"]

ppMut :: Mutability -> Doc a
ppMut Val = "val"
ppMut Var = "var"

ppName :: Name -> Doc a
ppName = text . show

ppNamespace :: Namespace -> Doc a
ppNamespace = text . show

ppQName :: QualifiedName -> Doc a
ppQName = text . show

ppType :: Type -> Doc a
ppType = text . show

<<<<<<< HEAD
ppProgram :: Program -> Doc a
ppProgram Program{moduledecl, etl, imports, typedefs, functions, traits, classes, adts, adtCons} =
=======
ppProgram :: Program -> Doc
ppProgram Program{moduledecl, etl, imports, typedefs, functions, traits, classes, adts, adtCases} =
>>>>>>> 3d5e9734
    ppModuleDecl moduledecl $+$
    vcat (map ppEmbedded etl) <+>
    vcat (map ppImportDecl imports) $+$
    vcat (map ppTypedef typedefs) $+$
    -- TODO: reverse these somewhere else...
    vcat (reverse $ map ppFunction functions) $+$
    vcat (reverse $ map ppTraitDecl traits) $+$
    vcat (reverse $ map ppClassDecl classes) $+$
    vcat (reverse $ map ppAdtDecl adts) $+$
    vcat (reverse $ map ppAdtCaseDecl adtCases) $+$
    "" -- new line at end of file

ppEmbedded EmbedTL{etlheader=header, etlbody=code} =
  ppHeader header code

ppHeader header code =
  if null header && null code
  then empty
  else "EMBED" $+$ text header $+$ "BODY" $+$ text code $+$ "END\n"

ppModuleDecl :: ModuleDecl -> Doc a
ppModuleDecl NoModule = empty
ppModuleDecl Module{modname, modexports} =
  "module" <+> ppName modname <>
               case modexports of
                 Just names -> parens (commaSep $ map ppName names)
                 Nothing -> empty

ppImportDecl :: ImportDecl -> Doc a
ppImportDecl Import {itarget
                    ,iqualified
                    ,ihiding
                    ,iselect
                    ,ialias
                    } =
  let import' = if iqualified
                then "import" <+> "qualified"
                else "import"
  in import' <+> ppNamespace itarget <> maybeSelect <> maybeHiding <> maybeAlias
  where
    maybeSelect =
      case iselect of
        Just names -> parens (commaSep $ map ppName names)
        Nothing -> empty
    maybeHiding =
      case ihiding of
        Just names -> " hiding" <> parens (commaSep $ map ppName names)
        Nothing -> empty
    maybeAlias =
      case ialias of
        Just alias -> " as" <+> ppNamespace alias
        Nothing -> empty

ppTypedef :: Typedef -> Doc a
ppTypedef Typedef { typedefdef=t } =
    "typedef" <+>
    ppType t <+>
    "=" <+>
    ppType (typeSynonymRHS t)

ppFunctionHeader :: FunctionHeader -> Doc a
ppFunctionHeader header =
    ppName (hname header) <>
    ppTypeParams (htypeparams header) <>
    parens (commaSep $ map ppParamDecl $ hparams header) <+>
    ":" <+> ppType (htype header)

ppTypeParams :: [Type] -> Doc a
ppTypeParams params =
  if null params
  then empty
  else brackets (commaSep $ map ppTypeParam params)
  where
  ppTypeParam ty
    | Just bound <- getBound ty = ppType ty <+> ":" <+> ppType bound
    | otherwise = ppType ty

ppFunctionHelper :: FunctionHeader -> Expr -> [Function] -> Doc a
ppFunctionHelper funheader funbody [] =
    "fun" <+> ppFunctionHeader funheader $+$
        indent (ppBody funbody) $+$
    "end"
ppFunctionHelper funheader funbody funlocals =
    "fun" <+> ppFunctionHeader funheader $+$
        indent (ppBody funbody) $+$
    "where" $+$
        indent (vcat $ map ppFunction funlocals) $+$
    "end"

ppFunction :: Function -> Doc a
ppFunction Function {funheader, funbody, funlocals} =
  ppFunctionHelper funheader funbody funlocals

ppTraitDecl :: TraitDecl -> Doc a
ppTraitDecl Trait {tname, treqs, tmethods} =
    trait <+> text (showWithoutMode tname) $+$
        indent (vcat (map ppRequirement treqs) $$
                vcat (map ppMethodDecl tmethods)) $+$
    "end"
  where
    trait | isModeless tname = "trait"
          | otherwise = text $ showModeOf tname ++ " trait"
    ppRequirement RequiredField{rfield} =
      "require" <+> ppFieldDecl rfield
    ppRequirement RequiredMethod{rheader} =
      "require" <+> "def" <+> ppFunctionHeader rheader

ppTraitExtension :: TraitExtension -> Doc a
ppTraitExtension FieldExtension{extname} = ppName extname
ppTraitExtension MethodExtension{extname} = ppName extname <> "()"

ppComposition :: TraitComposition -> Doc a
ppComposition Conjunction{tcleft, tcright} =
  ppConjunctionChild tcleft <+> "*" <+> ppConjunctionChild tcright
  where
    ppConjunctionChild disj@Disjunction{} = "(" <> ppComposition disj <> ")"
    ppConjunctionChild c = ppComposition c
ppComposition Disjunction{tcleft, tcright} =
  ppComposition tcleft <+> "+" <+> ppComposition tcright
ppComposition TraitLeaf{tcname, tcext} =
  ppType tcname <> if null tcext
                   then empty
                   else parens (commaSep (map ppTraitExtension tcext))

<<<<<<< HEAD
ppAdtDecl :: AdtDecl -> Doc a
ppAdtDecl ADT {ameta, aname, amethods, aconstructor} =
=======
ppAdtDecl :: AdtDecl -> Doc
ppAdtDecl ADT {ameta, aname, amethods} =
>>>>>>> 3d5e9734
  "data" <+> text (showWithoutMode aname) $+$
    indent (vcat (map ppMethodDecl amethods)) $+$
  "end"

<<<<<<< HEAD
ppAdtConsDecl :: AdtConstructor -> Doc a
ppAdtConsDecl ADTcons{acmeta, acname, acfields, acmethods} =
=======
ppAdtCaseDecl :: AdtCase -> Doc
ppAdtCaseDecl ADTCase{acmeta, acname, acfields, acmethods} =
>>>>>>> 3d5e9734
  "case" <+> text (showWithoutMode acname) <> parens (commaSep $ map ppParamDecl acfields) $+$
    indent (vcat (map ppMethodDecl acmethods)) $+$
  "end"

ppClassDecl :: ClassDecl -> Doc a
ppClassDecl Class {cname, cfields, cmethods, ccomposition} =
    clss <+> text (showWithoutMode cname) <+> compositionDoc $+$
        indent (vcat (map ppFieldDecl cfields) $$
                vcat (map ppMethodDecl cmethods)) $+$
    "end"
  where
    clss | isModeless cname = "class"
         | otherwise = text $ showModeOf cname ++ " class"
    compositionDoc =
      case ccomposition of
        Just c -> ":" <+> ppComposition c
        Nothing -> empty

ppFieldDecl :: FieldDecl -> Doc a
ppFieldDecl = text . show

ppParamDecl :: ParamDecl -> Doc a
ppParamDecl (Param {pmut = Val, pname, ptype}) =
    ppName pname <+> ":" <+> ppType ptype
ppParamDecl (Param {pmut = Var, pname, ptype}) =
    "var" <+> ppName pname <+> ":" <+> ppType ptype

ppMethodDecl :: MethodDecl -> Doc a
ppMethodDecl m =
    let header = mheader m
        modifiers = hmodifiers header
        body = mbody m
        def | isStreamMethod m = "stream"
            | otherwise = "def"
        def' = if null modifiers
               then def
               else def <+> ppModifiers modifiers
    in
      def' <+> ppFunctionHeader header $+$
          indent (ppBody body) $+$
      endOrLocals
    where
      ppModifiers [] = empty
      ppModifiers mods = hcat $ punctuate " " $
                         map (text . show) mods
      endOrLocals
        | null (mlocals m) = "end"
        | otherwise =
            "where" $+$
              indent (vcat $ map ppFunction (mlocals m)) $+$
            "end"

isSimple :: Expr -> Bool
isSimple VarAccess {} = True
isSimple FieldAccess {target} = isSimple target
isSimple MethodCall {target} = isSimple target
isSimple MessageSend {target} = isSimple target
isSimple FunctionCall {} = True
isSimple _ = False

maybeParens :: Expr -> Doc a
maybeParens e
    | isSimple e = ppExpr e
    | otherwise  = parens $ ppExpr e

ppSugared :: Expr -> Doc a
ppSugared e = case getSugared e of
                Just e' -> ppExpr e'
                Nothing -> ppExpr e

ppBody :: Expr -> Doc a
ppBody (Seq {eseq}) = vcat $ map ppExpr eseq
ppBody e = ppExpr e

withTypeArguments :: [Type] -> Doc a
withTypeArguments typeArguments =
  if null typeArguments
  then empty
  else brackets (commaSep (map ppType typeArguments))

ppExpr :: Expr -> Doc a
ppExpr Skip {} = "()"
ppExpr Break {} = "break"
ppExpr Continue {} = "Continue"

ppExpr Optional {optTag = QuestionBang MessageSend {target, name, args, typeArguments}} =
    maybeParens target <> "?!" <> ppName name <>
      withTypeArguments typeArguments <>
      parens (commaSep (map ppExpr args))
ppExpr Optional {optTag = QuestionDot MethodCall {target, name, args, typeArguments}} =
    maybeParens target <> "?." <> ppName name <>
      withTypeArguments typeArguments <>
      parens (commaSep (map ppExpr args))
ppExpr Optional {optTag = QuestionDot FieldAccess {target, name}} =
  maybeParens target <> "?." <> ppName name
ppExpr Optional {optTag} = error $ "PrettyPrinter.hs: don't know how to " ++
                                   "print expression '" ++ (render $ ppPath optTag) ++ "'"
  where
    ppPath :: OptionalPathComponent -> Doc a
    ppPath (QuestionBang e) = ppExpr e
    ppPath (QuestionDot e) = ppExpr e

ppExpr MethodCall {target, name, args, typeArguments} =
    maybeParens target <> "." <> ppName name <>
      withTypeArguments typeArguments <>
      parens (commaSep (map ppExpr args))
ppExpr MessageSend {target, name, args, typeArguments} =
    maybeParens target <> "!" <> ppName name <>
      withTypeArguments typeArguments <>
      parens (commaSep (map ppExpr args))
ppExpr PartySeq {par, seqfunc} = ppExpr par <+> ">>" <+> parens (ppExpr seqfunc)
ppExpr PartyPar {parl, parr} = ppExpr parl <+> "|||" <+> ppExpr parr
ppExpr PartyReduce {seqfun, pinit, par} = "reduce" <>
    parens (commaSep $ ppExpr <$> [seqfun, pinit, par])
ppExpr AdtExtractorPattern {name, arg = arg@Skip{}} =
    ppName name <> ppExpr arg
ppExpr AdtExtractorPattern {name, arg = arg@Tuple{}} =
    ppName name <> ppExpr arg
ppExpr AdtExtractorPattern {name, arg} =
    ppName name <> parens (ppExpr arg)
ppExpr ExtractorPattern {name, arg = arg@Skip{}} =
    ppName name <> ppExpr arg
ppExpr ExtractorPattern {name, arg = arg@Tuple{}} =
    ppName name <> ppExpr arg
ppExpr ExtractorPattern {name, arg} =
    ppName name <> parens (ppExpr arg)
ppExpr FunctionCall {qname, args, typeArguments} =
    ppQName qname <>
      withTypeArguments typeArguments <>
      parens (commaSep (map ppExpr args))
ppExpr FunctionAsValue {qname, typeArgs} =
  ppQName qname <> brackets (commaSep (map ppType typeArgs))
ppExpr Closure {eparams, mty, body=b@(Seq {})} =
    "fun" <+> parens (commaSep (map ppParamDecl eparams)) <+> returnType mty $+$
       indent (ppBody b) $+$
    "end"
  where
    returnType Nothing = ""
    returnType (Just t) = ":" <+> ppType t
ppExpr Closure {eparams, body} =
    "fun" <+> parens (commaSep (map ppParamDecl eparams)) <+> "=>" <+> ppExpr body
ppExpr Async {body=body@(Seq {})} =
  "async" $+$
    indent (ppBody body) $+$
  "end"
ppExpr Async {body} = "async" <> parens (ppExpr body)
ppExpr (MaybeValue _ (JustData a)) = "Just" <> parens (ppExpr a)
ppExpr (MaybeValue _ NothingData) = "Nothing"
ppExpr Tuple {args} = parens (commaSep (map ppExpr args))
ppExpr Let {decls, body} =
  "let" $+$
      indent (vcat (map ppDecl decls)) $+$
  "in" $+$
      indent (ppBody body) $+$
  "end"
ppExpr MiniLet {mutability, decl} =
    ppMut mutability <+> ppDecl decl
ppExpr Seq {eseq = [expr]} = ppExpr expr
ppExpr Seq {eseq} =
    "do" $+$
      indent (vcat (map ppExpr eseq)) $+$
    "end"
ppExpr IfThenElse {cond, thn, els} =
    "if" <+> ppExpr cond <+> "then" $+$
         indent (ppBody thn) $+$
    "else" $+$
         indent (ppBody els) $+$
    "end"
ppExpr IfThen {cond, thn} =
    "if" <+> ppExpr cond <+> "then" $+$
         indent (ppBody thn) $+$
    "end"
ppExpr Unless {cond, thn} =
    "unless" <+> ppExpr cond <+> "then" $+$
         indent (ppBody thn) $+$
    "end"
ppExpr While {cond, body} =
    "while" <+> ppExpr cond <+> "do" $+$
         indent (ppBody body) $+$
    "end"
ppExpr DoWhile {cond, body} =
    "do" $+$
         indent (ppBody body) $+$
    "while" <> parens (ppExpr cond)
ppExpr Repeat {name, times, body} =
    "repeat" <+> ppName name <+> "<-" <+> ppExpr times <+> "do" $+$
         indent (ppBody body) $+$
    "end"
ppExpr For {name, step = IntLiteral{intLit = 1}, src, body} =
    "for" <+> ppName name <+> "<-" <+> ppExpr src <+> "do" $+$
         indent (ppBody body) $+$
    "end"
ppExpr For {name, step, src, body} =
    "for" <+> ppName name <+> "<-" <+> ppExpr src <+>
    "by" <+> ppExpr step <+> "do" $+$
         indent (ppBody body) $+$
    "end"
ppExpr Match {arg, clauses} =
    "match" <+> ppExpr arg <+> "with" $+$
         ppMatchClauses clauses $+$
    "end"
    where
      ppClause (MatchClause {mcpattern, mchandler, mcguard = BTrue{}}) =
        "case" <+> ppExpr mcpattern <+> "=>" $+$
          indent (ppBody mchandler) $+$
        "end"
      ppClause (MatchClause {mcpattern, mchandler, mcguard}) =
        "case" <+> ppExpr mcpattern <+> "when" <+> ppExpr mcguard <+> "=>" $+$
          indent (ppBody mchandler) $+$
        "end"
      ppMatchClauses = foldr (($+$) . indent . ppClause) ""
ppExpr Borrow {target, name, body} =
    "borrow" <+> ppExpr target <+> "as" <+> ppName name <+> "in" $+$
      indent (ppBody body) $+$
    "end"
ppExpr FutureChain {future, chain} =
    ppExpr future <+> "~~>" <+> ppExpr chain
ppExpr Get {val} = "get" <> parens (ppExpr val)
ppExpr Yield {val} = "yield" <> parens (ppExpr val)
ppExpr Forward {forwardExpr} = "forward" <> parens (ppExpr forwardExpr)
ppExpr Eos {} = "eos"
ppExpr Await {val} = "await" <> parens (ppExpr val)
ppExpr IsEos {target} = "eos" <> parens (ppExpr target)
ppExpr StreamNext {target} = "getNext" <> parens (ppExpr target)
ppExpr Return {val} = "return" <> parens (ppExpr val)
ppExpr Suspend {} = "suspend"
ppExpr FieldAccess {target, name} =
  maybeParens target <> "." <> ppName name
ppExpr ArrayAccess {target = target@FieldAccess{}, index} =
  parens (ppExpr target) <> parens (ppExpr index)
ppExpr ArrayAccess {target, index} = ppExpr target <> parens (ppExpr index)
ppExpr ArraySize {target} = "|" <> ppExpr target <> "|"
ppExpr ArrayNew {ty, size} = "new" <+> brackets (ppType ty) <> parens (ppExpr size)
ppExpr ArrayLiteral {args} = brackets $ commaSep (map ppExpr args)
ppExpr VarAccess {qname} = ppQName qname
ppExpr TupleAccess {target, compartment} = ppExpr target <> "." <> int compartment
ppExpr Consume {target} = "consume" <+> ppExpr target
ppExpr Assign {lhs, rhs} = ppExpr lhs <+> "=" <+> ppExpr rhs
ppExpr Null {} = "null"
ppExpr BTrue {} = "true"
ppExpr BFalse {} = "false"
ppExpr NewWithInit {ty, args} =
  "new" <+> ppType ty <> parens (commaSep (map ppExpr args))
ppExpr New {ty} = "new" <+> ppType ty
ppExpr Print {args} = "print" <> parens (commaSep (map ppExpr args))
ppExpr Exit {args} = "exit" <> parens (commaSep (map ppExpr args))
ppExpr Abort {args} = "abort" <> parens (commaSep (map ppExpr args))
ppExpr StringLiteral {stringLit} = text $ show stringLit
ppExpr CharLiteral {charLit} = text $ show charLit
ppExpr UIntLiteral {intLit} = int intLit <> "u"
ppExpr IntLiteral {intLit} = int intLit
ppExpr RealLiteral {realLit} = double realLit
ppExpr RangeLiteral {start, stop, step} =
  "[" <> ppExpr start <> ".." <> ppExpr stop <> ppStep step <> "]"
  where
    ppStep IntLiteral {intLit = 1} = ""
    ppStep intstep = " by" <+> ppExpr intstep
ppExpr Embed {ty, embedded} =
  "EMBED" <+> parens (ppType ty) $+$
          indent (hcat (map (uncurry ppPair) embedded)) $+$
  "END"
  where
    ppPair code Skip{} = text code
    ppPair code expr = text code <> "#{" <> ppExpr expr <> "}"
ppExpr Unary {uop, operand} = ppUnary uop <> parens (ppExpr operand)
ppExpr Binop {binop, loper, roper} =
  ppExpr loper <+> ppBinop binop <+> ppExpr roper
ppExpr TypedExpr {body, ty} = ppExpr body <+> ":" <+> ppType ty

ppDecl :: ([VarDecl], Expr) -> Doc a
ppDecl (vars, val) =
  commaSep (map ppVar vars) <+> "=" <+> ppExpr val
ppVar :: VarDecl -> Doc a
ppVar (VarType x ty) = ppName x <+> ":" <+> ppType ty
ppVar (VarNoType x) = ppName x


ppUnary :: UnaryOp -> Doc a
ppUnary Identifiers.NOT = "not"
ppUnary Identifiers.NEG = "-"

ppBinop :: BinaryOp -> Doc a
ppBinop Identifiers.AND   = "&&"
ppBinop Identifiers.OR    = "||"
ppBinop Identifiers.LT    = "<"
ppBinop Identifiers.GT    = ">"
ppBinop Identifiers.LTE   = "<="
ppBinop Identifiers.GTE   = ">="
ppBinop Identifiers.EQ    = "=="
ppBinop Identifiers.NEQ   = "!="
ppBinop Identifiers.PLUS  = "+"
ppBinop Identifiers.MINUS = "-"
ppBinop Identifiers.TIMES = "*"
ppBinop Identifiers.DIV   = "/"
ppBinop Identifiers.MOD   = "%"
ppBinop Identifiers.PLUS_EQUALS  = "+="
ppBinop Identifiers.MINUS_EQUALS = "-="
ppBinop Identifiers.TIMES_EQUALS = "*="
ppBinop Identifiers.DIV_EQUALS   = "/="<|MERGE_RESOLUTION|>--- conflicted
+++ resolved
@@ -47,13 +47,8 @@
 ppType :: Type -> Doc a
 ppType = text . show
 
-<<<<<<< HEAD
 ppProgram :: Program -> Doc a
-ppProgram Program{moduledecl, etl, imports, typedefs, functions, traits, classes, adts, adtCons} =
-=======
-ppProgram :: Program -> Doc
 ppProgram Program{moduledecl, etl, imports, typedefs, functions, traits, classes, adts, adtCases} =
->>>>>>> 3d5e9734
     ppModuleDecl moduledecl $+$
     vcat (map ppEmbedded etl) <+>
     vcat (map ppImportDecl imports) $+$
@@ -178,24 +173,14 @@
                    then empty
                    else parens (commaSep (map ppTraitExtension tcext))
 
-<<<<<<< HEAD
 ppAdtDecl :: AdtDecl -> Doc a
-ppAdtDecl ADT {ameta, aname, amethods, aconstructor} =
-=======
-ppAdtDecl :: AdtDecl -> Doc
 ppAdtDecl ADT {ameta, aname, amethods} =
->>>>>>> 3d5e9734
   "data" <+> text (showWithoutMode aname) $+$
     indent (vcat (map ppMethodDecl amethods)) $+$
   "end"
 
-<<<<<<< HEAD
-ppAdtConsDecl :: AdtConstructor -> Doc a
-ppAdtConsDecl ADTcons{acmeta, acname, acfields, acmethods} =
-=======
-ppAdtCaseDecl :: AdtCase -> Doc
+ppAdtCaseDecl :: AdtCase -> Doc a
 ppAdtCaseDecl ADTCase{acmeta, acname, acfields, acmethods} =
->>>>>>> 3d5e9734
   "case" <+> text (showWithoutMode acname) <> parens (commaSep $ map ppParamDecl acfields) $+$
     indent (vcat (map ppMethodDecl acmethods)) $+$
   "end"
