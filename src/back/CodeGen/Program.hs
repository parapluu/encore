--- conflicted
+++ resolved
@@ -51,11 +51,7 @@
       translate_class_here cdecl = runReader (translate cdecl) (Ctx.mk (A.Program etl imps cs))
 
 instance FwdDeclaration A.Program (CCode Toplevel) where
-<<<<<<< HEAD
-  fwd_decls (A.Program etl cs) = Concat $ [create_and_send_fn,
-=======
-  fwd_decls (A.Program etl imps cs) = ConcatTL $ [create_and_send_fn,
->>>>>>> ff36fcbd
+  fwd_decls (A.Program etl imps cs) = Concat $ [create_and_send_fn,
                                              msg_alloc_decl,
                                              msg_fut_resume_decl,
                                              msg_fut_run_closure_decl,
