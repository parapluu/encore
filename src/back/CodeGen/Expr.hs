{-# LANGUAGE MultiParamTypeClasses, TypeSynonymInstances, FlexibleInstances,GADTs #-}

{-| Makes @Expr@ an instance of @Translatable@ (see "CodeGen.Typeclasses") -}

module CodeGen.Expr () where

import CodeGen.Typeclasses
import CodeGen.CCodeNames
import CodeGen.Type
import qualified CodeGen.Context as Ctx
import Data.List

import CCode.Main

import qualified AST.AST as A
import qualified Identifiers as ID

import Control.Monad.State
import Control.Monad.Reader
import Data.Maybe

instance Translatable ID.Op (CCode Name) where
  translate op = Nam $ case op of
    ID.LT -> "<"
    ID.GT -> ">"
    ID.EQ -> "=="
    ID.NEQ -> "!="
    ID.PLUS -> "+"
    ID.MINUS -> "-"
    ID.TIMES -> "*"
    ID.DIV -> "/"

instance Translatable A.LVal (State Ctx.Context (CCode Lval)) where
  translate (A.LVal ty name) = return $ Embed $ show name
  translate (A.LField ty ex name) = do
      tex <- translate ex
      return $ (Deref (tex ::CCode Expr)) `Dot` (Nam $ show name)

type_to_printf_fstr :: ID.Type -> String
type_to_printf_fstr (ID.Type "int") = "%i"
type_to_printf_fstr (ID.Type "string") = "%s"
type_to_printf_fstr other = case (translate other :: CCode Ty) of
                              Ptr something -> "%p"
                              _ -> "Expr.hs: type_to_printf_fstr not defined for " ++ show other

instance Translatable A.Expr (State Ctx.Context (CCode Expr)) where
  translate (A.Skip {}) = return $ Embed "/* skip */"
  translate (A.Null {}) = return $ Embed "NULL"
  translate (A.Binop {A.op = op, A.loper = e1, A.roper = e2}) = do
    te1 <- translate e1
    te2 <- translate e2
    return $ BinOp (translate op) te1 te2
  translate (A.Print {A.val = e}) =
      do
        te <- translate e
        return $ Call (Nam "printf") [Embed $ "\""++ type_to_printf_fstr (A.getType e)++"\\n\"",
                                      te :: CCode Expr]
  translate (A.Seq {A.eseq = es}) = do
    tes <- mapM translate es
    return $ StoopidSeq tes
  translate (A.Assign {A.lhs = lvar, A.rhs = expr}) = do
    texpr <- translate expr
    tlvar <- translate lvar
    return $ Assign (tlvar :: CCode Lval) texpr
  translate (A.VarAccess {A.eid = name}) =
    return $ Embed $ show name
  translate (A.FieldAccess {A.path = exp, A.field = name}) = do
    texp <- translate exp
    return $ AsExpr $ Deref (texp :: CCode Expr) `Dot` (Nam $ show name)
  translate (A.IntLiteral {A.intLit = i}) =
    return $ Embed $ show i
  translate (A.StringLiteral {A.stringLit = s}) =
    return $ Embed $ show s
  translate l@(A.Let {A.eid = name, A.val = e1, A.body = e2}) =
-- this uses an obscure feature of C: compound statements can form expressions!
-- http://gcc.gnu.org/onlinedocs/gcc/Statement-Exprs.html
                   do
                     te1 <- translate e1
                     s <- get
                     put (Ctx.with_local (ID.Param (name, A.getType l)) s)
                     te2 <- translate e2
                     put s
                     return (Braced . StoopidSeq $
                             [Assign 
                              (Decl (translate (A.getType e1), Var $ show name)) te1,
                                                                                 te2])
  translate (A.New {A.ty = ty}) = return $ Call (Nam "create_and_send") [Amp $ actor_rec_name ty,
                                                                AsExpr . AsLval . Nam $ "MSG_alloc"]
  translate (A.Call { A.target=target, A.tmname=name, A.args=args }) =
      (case target of
        (A.VarAccess { A.id = ID.Name "this"}) -> local_call
        _ -> remote_call)
          where
            local_call =
                do ctx <- get
                   ttarget <- translate target
                   targs <- mapM varaccess_this_to_aref args
                   let argtys = (map A.getType args)
                   let targtys = map (translate . A.getType) args :: [CCode Ty]
                   the_arg_name <- Ctx.gen_sym
                   let the_arg_decl = Embed $ ("pony_arg_t " ++
                                               the_arg_name ++ "[" ++ show (length args) ++ "] = {" ++
                                               (concat $
                                                intersperse ", " $
                                                map (\(arg,ty) ->
                                                     "{"++pony_arg_t_tag ty ++ "=" ++ show arg ++ "}") $
                                                (zip (targs :: [CCode Expr]) targtys)) ++
                                               "}")
                   return $ Call
                              (method_impl_name (A.cname . fromJust $ Ctx.the_class ctx) name)
                              (ttarget : targs)
                             
            remote_call :: State Ctx.Context (CCode Expr)
            remote_call =
                do ttarget <- varaccess_this_to_aref target
                   targs <- mapM varaccess_this_to_aref args
                   let argtys = (map A.getType args)
                   let targtys = map (translate . A.getType) args :: [CCode Ty]
                   the_arg_name <- Ctx.gen_sym
                   let the_arg_decl = Embed $ ("pony_arg_t " ++
                                               the_arg_name ++ "[" ++ show (length args) ++ "] = {" ++
                                               (concat $
                                                intersperse ", " $
                                                map (\(arg,ty) ->
                                                     "{"++pony_arg_t_tag ty ++ "=" ++ show arg ++ "}") $
                                                (zip (targs :: [CCode Expr]) targtys)) ++
                                               "}")
                   return $ StoopidSeq $
                              [the_arg_decl,
                               Call
                               (Nam "pony_sendv")
                               ([ttarget :: CCode Expr,
                                 AsExpr . AsLval $ method_msg_name (A.getType target) name,
                                 Embed . show . length $ args] ++
                                [Embed the_arg_name])]
            pony_arg_t_tag :: CCode Ty -> String
            pony_arg_t_tag (Ptr _)        = ".p"
            pony_arg_t_tag (Typ "int")    = ".i"
            pony_arg_t_tag (Typ "double") = ".d"
            pony_arg_t_tag other          =
                error $ "Expr.hs: no pony_arg_t_tag for " ++ show other

<<<<<<< HEAD
            varaccess_this_to_aref :: A.Expr -> State Ctx.Context (CCode Expr)
            varaccess_this_to_aref (A.VarAccess { A.id = ID.Name "this" }) = return $ AsExpr $ Deref (Var "this") `Dot` (Nam "aref")
            varaccess_this_to_aref other                                   = translate other
=======
               varaccess_this_to_aref :: A.Expr -> State Ctx.Context (CCode Expr)
               varaccess_this_to_aref (A.VarAccess { A.eid = ID.Name "this" }) = return $ AsExpr $ Deref (Var "this") `Dot` (Nam "aref")
               varaccess_this_to_aref other                           = translate other
>>>>>>> 9f5068e9
  translate w@(A.While {A.cond = cond, A.body = body}) = 
      do tcond <- translate cond
         tbody <- translate (body :: A.Expr)
         return (While tcond (Statement (tbody :: CCode Expr)))
  translate (A.IfThenElse { A.cond = cond, A.thn = thn, A.els = els }) =
      do tcond <- translate cond
         tthn <- translate thn
         tels <- translate els
         return (If tcond (Statement (tthn :: CCode Expr)) (Statement (tels :: CCode Expr)))
  translate other = error $ "Expr.hs: can't translate: `" ++ show other ++ "`"<|MERGE_RESOLUTION|>--- conflicted
+++ resolved
@@ -88,7 +88,7 @@
                                                                 AsExpr . AsLval . Nam $ "MSG_alloc"]
   translate (A.Call { A.target=target, A.tmname=name, A.args=args }) =
       (case target of
-        (A.VarAccess { A.id = ID.Name "this"}) -> local_call
+        (A.VarAccess { A.eid = ID.Name "this"}) -> local_call
         _ -> remote_call)
           where
             local_call =
@@ -140,15 +140,10 @@
             pony_arg_t_tag other          =
                 error $ "Expr.hs: no pony_arg_t_tag for " ++ show other
 
-<<<<<<< HEAD
             varaccess_this_to_aref :: A.Expr -> State Ctx.Context (CCode Expr)
-            varaccess_this_to_aref (A.VarAccess { A.id = ID.Name "this" }) = return $ AsExpr $ Deref (Var "this") `Dot` (Nam "aref")
+            varaccess_this_to_aref (A.VarAccess { A.eid = ID.Name "this" }) = return $ AsExpr $ Deref (Var "this") `Dot` (Nam "aref")
             varaccess_this_to_aref other                                   = translate other
-=======
-               varaccess_this_to_aref :: A.Expr -> State Ctx.Context (CCode Expr)
-               varaccess_this_to_aref (A.VarAccess { A.eid = ID.Name "this" }) = return $ AsExpr $ Deref (Var "this") `Dot` (Nam "aref")
-               varaccess_this_to_aref other                           = translate other
->>>>>>> 9f5068e9
+
   translate w@(A.While {A.cond = cond, A.body = body}) = 
       do tcond <- translate cond
          tbody <- translate (body :: A.Expr)
