--- conflicted
+++ resolved
@@ -31,14 +31,10 @@
    | Static CCode
    | Assign CCode CCode
    | C [CCode]
-<<<<<<< HEAD
    | Call Id [CCode]
    | TypeDef Id CCode
    | Var Id
    | SEMI CCode          -- need to get rid of this
-=======
-   | TypeDef String CCode
->>>>>>> 6a0b603e
    | Embed String  -- for C code that doesn't match other patterns
    | Function { fun_ret :: CType,
                 fun_name :: String,
