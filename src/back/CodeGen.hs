--- conflicted
+++ resolved
@@ -13,49 +13,28 @@
 class Translatable a b where
   translate :: a -> b
 
-<<<<<<< HEAD
-instance Translatable A.Expr CCode where
-  translate (A.Skip)                    = (Embed "/* skip */")
-  translate (A.Call target name args)   = (Embed $ "/* missing: " ++ (show (A.Call target name args) ) ++ "*/")
-  translate (A.Let name e_init e_body)  = (Embed $ "/* missing: " ++ (show (A.Let name e_init e_body) ) ++ "*/")
-  translate (A.Seq es)                  = (Embed $ "/* missing: " ++ (show (A.Seq es) ) ++ "*/")
-  translate (A.IfThenElse e1 e2 e3)     = (Embed $ "/* missing: " ++ (show (A.IfThenElse e1 e2 e3) ) ++ "*/")
-  translate (A.Get e)                   = (Embed $ "/* missing: " ++ (show (A.Get e) ) ++ "*/")
-  translate (A.FieldAccess e name)      = (Embed $ "/* missing: " ++ (show (A.FieldAccess e name) ) ++ "*/")
-  translate (A.Assign lvar e)           = (Embed $ "/* missing: " ++ (show (A.Assign lvar e) ) ++ "*/")
-  translate (A.VarAccess name)          = (Embed $ "/* missing: " ++ (show (A.VarAccess name) ) ++ "*/")
-  translate (A.Null)                    = (Embed "0")
-  translate (A.New name)                = (Embed $ "/* missing: " ++ (show (A.New name) ) ++ "*/")
-  translate (A.Print e)                 = (Embed $ "/* missing: " ++ (show (A.Print e) ) ++ "*/")
-  translate (A.StringLiteral s)         = (Embed $ "/* missing: " ++ (show (A.StringLiteral s) ) ++ "*/")
-  translate (A.IntLiteral i)            = (Embed $ "/* missing: " ++ (show (A.IntLiteral i) ) ++ "*/")
-  translate (A.Binop op e1 e2)          = C [(Embed "("),
+instance Translatable A.Expr CCode where  
+  translate (A.Skip)                      = Embed "/* skip */"
+  translate (A.Call target name args)     = Embed $ "/* missing: " ++ (show (A.Call target name args) ) ++ "*/"
+  translate (A.Let name e_init e_body)    = Embed $ "/* missing: " ++ (show (A.Let name e_init e_body) ) ++ "*/"
+  translate (A.Seq es)                    = Embed $ "/* missing: " ++ (show (A.Seq es) ) ++ "*/"
+  translate (A.IfThenElse e1 e2 e3)       = Embed $ "/* missing: " ++ (show (A.IfThenElse e1 e2 e3) ) ++ "*/"
+  translate (A.Get e)                     = Embed $ "/* missing: " ++ (show (A.Get e) ) ++ "*/"
+  translate (A.FieldAccess e name)        = Embed $ "/* missing: " ++ (show (A.FieldAccess e name) ) ++ "*/"
+  translate (A.Assign lvar e)             = Embed $ "/* missing: " ++ (show (A.Assign lvar e) ) ++ "*/"
+  translate (A.VarAccess name)            = Embed $ "/* missing: " ++ (show (A.VarAccess name) ) ++ "*/"
+  translate (A.Null)                      = Embed "0"
+  translate (A.New name)                  = Embed $ "/* missing: " ++ (show (A.New name) ) ++ "*/"
+  translate (A.Print (A.StringLiteral s)) = Embed $ "printf(\"%s\"," ++ s ++ " );"
+  translate (A.StringLiteral s)           = Embed $ "/* missing: " ++ (show (A.StringLiteral s) ) ++ "*/"
+  translate (A.IntLiteral i)              = Embed $ "/* missing: " ++ (show (A.IntLiteral i) ) ++ "*/"
+  translate (A.Binop op e1 e2)            = C [(Embed "("),
                                              translate e1,
                                              (Embed $ show op),
                                              translate e2,
                                              (Embed ")")]
-=======
-instance Translatable Expr CCode where
-  translate (Skip) = Embed ""
-  translate (Call target name args) = Embed "//whatever a Call does"
-  translate (Let name e_init e_body) = Embed "//whatever a Let does"
-  translate (Seq es) = Embed "//whatever a Seq does"
-  translate (IfThenElse e1 e2 e3) = Embed "//whatever a IfThenElse does"
-  translate (Get e) = Embed "//whatever a Get does"
-  translate (FieldAccess e name) = Embed "//whatever a FieldAccess does"
-  translate (Assign lvar e) = Embed "//whatever a Assign does"
-  translate (VarAccess name) = Embed "//whatever a VarAccess does"
-  translate (Null) = Embed "//whatever a Null does"
-  translate (New name) = Embed "//whatever a New does"
-  translate (Print (StringLiteral s)) = Embed $ "printf(\"%s\"," ++ s ++ " );"
-  translate (Print e) = Embed "//whatever a Print does"
-  translate (StringLiteral s) = Embed "//whatever a StringLiteral does"
-  translate (IntLiteral i) = Embed $ show i
-  translate (Binop op e1 e2) = Embed "//whatever a Binop does"
-
-instance Translatable ParamDecl CCode where
+instance Translatable A.ParamDecl CCode where
   translate _ = (Embed "//whatever a ParamDecl does")
->>>>>>> af47315c
 
 --instance Translatable [FieldDecl] CCode where
 --  translate fs = (StructDecl $ map VarDecl $ zip (map ftype fs) (map fname fs))
