--- conflicted
+++ resolved
@@ -33,17 +33,12 @@
 pp' (Static ccode) = text "static" <+> pp' ccode
 pp' (Assign lhs rhs) = pp' lhs <+> text "=" <+> pp' rhs
 pp' (C ccodes) = block ccodes
-<<<<<<< HEAD
-pp' (TypeDef name ccode) = text ("typedef " ++ name) <+> pp' ccode
-pp' (Statement c) = pp' c <> text ";"
-=======
 pp' (Call name args) = text name <> lparen <>
                        (hcat $ intersperse (text ", ") $ map pp' args) <>
                        rparen
 pp' (TypeDef name ccode) = text ("typedef") <+> pp' ccode <+> text name
 pp' (Var st) = text st
-pp' (SEMI c) = pp' c <> text ";"
->>>>>>> 54bb335d
+pp' (Statement c) = pp' c <> text ";"
 pp' (Embed string) = text string
 pp' (Function ret_ty name args body) =  tshow ret_ty <+> text name <>
                     lparen <> pp_args args <> rparen $+$
